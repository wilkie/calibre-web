--- conflicted
+++ resolved
@@ -38,30 +38,14 @@
     <script src="{{ url_for('static', filename='js/libs/pdf.js') }}"></script>
 
     <script type="text/javascript">
-
-<<<<<<< HEAD
-<!-- This snippet is used in production (included from viewer.html) -->
-<!--<link rel="resource" type="application/l10n" href="locale/locale.properties">-->
-<link rel="resource" type="application/l10n" href="{{ url_for('static', filename='locale/locale.properties') }}">
-<script src="{{ url_for('static', filename='js/libs/l10n.js') }}"></script>
-<script src="{{ url_for('static', filename='js/libs/pdf.js') }}"></script>
-
-<script type="text/javascript">
-  var DEFAULT_URL = "{{ url_for('web.serve_book', book_id=pdffile, book_format='pdf') }}";
-  var PDFWORKER_LOCATION="{{ url_for('static', filename='js/libs/pdf.worker.js') }}";
-  var IMAGE_LOCATION="{{ url_for('static', filename='/images/') }}";
-  var PDFWORKER_LOCATION_JS="{{ url_for('static', filename='js/libs/pdf.worker') }}";
-</script>
-=======
     window.addEventListener('load', function() {
         PDFViewerApplicationOptions.set('imageResourcesPath', "{{ url_for('static', filename='css/images/') }}");
         PDFViewerApplicationOptions.set('workerSrc', "{{ url_for('static', filename='js/libs/pdf.worker.js') }}");
         PDFViewerApplicationOptions.set('sidebarViewOnLoad', 0);
         // PDFViewerApplication.open("{{ url_for('serve_book', book_id=pdffile, book_format='pdf') }}");
-        PDFViewerApplicationOptions.set('defaultUrl', "{{ url_for('serve_book', book_id=pdffile, book_format='pdf') }}");
+        PDFViewerApplicationOptions.set('defaultUrl', "{{ url_for('web.serve_book', book_id=pdffile, book_format='pdf') }}");
     });
     </script>
->>>>>>> e754ce31
 
     <script src="{{ url_for('static', filename='js/libs/viewer.js') }}"></script>
 
