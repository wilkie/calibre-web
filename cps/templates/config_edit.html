{% extends "layout.html" %}
{% block body %}
<div class="discover">
  <h2>{{title}}</h2>
  <form role="form" method="POST" autocomplete="off">
<div class="panel-group">
  <div class="panel panel-default">
    <div class="panel-heading">
      <h4 class="panel-title">
        <a class="accordion-toggle" data-toggle="collapse" href="#collapseOne">
          <span class="glyphicon glyphicon-minus"></span>
          {{_('Library Configuration')}}
        </a>
      </h4>
    </div>
    <div id="collapseOne" class="panel-collapse collapse in">
      <div class="panel-body">
    <div class="form-group required">
      <label for="config_calibre_dir">{{_('Location of Calibre database')}}</label>
      <input type="text" class="form-control" name="config_calibre_dir" id="config_calibre_dir" value="{% if content.config_calibre_dir != None %}{{ content.config_calibre_dir }}{% endif %}" autocomplete="off">
    </div>
    <div class="form-group required">
      <input type="checkbox" id="config_use_google_drive" name="config_use_google_drive" data-control="gdrive_settings" {% if content.config_use_google_drive %}checked{% endif %} >
      <label for="config_use_google_drive">{{_('Use Google Drive?')}}</label>
    </div>
    <div data-related="gdrive_settings">
      {% if gdriveError %}
        <div class="form-group">
          <label>
            {{_('Google Drive config problem')}}: {{ gdriveError }}
          </label>
        </div>
      {% else %}
        {% if show_authenticate_google_drive and g.user.is_authenticated %}
          <div class="form-group required">
            <a href="{{ url_for('authenticate_google_drive') }}" class="btn btn-primary">{{_('Authenticate Google Drive')}}</a>
          </div>
        {% else %}
          {% if show_authenticate_google_drive and not g.user.is_authenticated %}
          <div >{{_('Please finish Google Drive setup after login')}}</div>
          {% endif %}
          {% if not show_authenticate_google_drive %}
          <div class="form-group required">
            <label for="config_google_drive_folder">{{_('Google Drive Calibre folder')}}</label>
              <select name="config_google_drive_folder" id="config_google_drive_folder" class="form-control">
                {%  for gdrivefolder in gdrivefolders %}
                <option value="{{ gdrivefolder.title }}" {% if gdrivefolder.title == content.config_google_drive_folder %}selected{% endif %}>{{ gdrivefolder.title }}</option>
                {% endfor %}
              </select>
          </div>
          {% if content.config_google_drive_watch_changes_response %}
            <label for="config_google_drive_watch_changes_response">{{_('Metadata Watch Channel ID')}}</label>
            <div class="form-group input-group required">
              <input type="text" class="form-control" name="config_google_drive_watch_changes_response" id="config_google_drive_watch_changes_response" value="{{ content.config_google_drive_watch_changes_response['id'] }} expires on {{ content.config_google_drive_watch_changes_response['expiration'] |  strftime }}" autocomplete="off" disabled="">
              <span class="input-group-btn"><a href="{{ url_for('revoke_watch_gdrive') }}" class="btn btn-primary">{{_('Revoke')}}</a></span>
            </div>
          {% else %}
            <a href="{{ url_for('watch_gdrive') }}" class="btn btn-primary">Enable watch of metadata.db</a>
          {% endif %}
          {% endif %}
        {% endif %}
      {% endif %}
    </div>
      </div>
    </div>
  </div>

  <div class="panel panel-default">
    <div class="panel-heading">
      <h4 class="panel-title">
        <a class="accordion-toggle" data-toggle="collapse" href="#collapsetwo">
          <span class="glyphicon glyphicon-plus"></span>
          {{_('Server Configuration')}}
        </a>
      </h4>
    </div>
    <div id="collapsetwo" class="panel-collapse collapse">
      <div class="panel-body">
                <div class="form-group">
          <label for="config_port">{{_('Server Port')}}</label>
          <input type="number" min="1" max="65535" class="form-control" name="config_port" id="config_port" value="{% if content.config_port != None %}{{ content.config_port }}{% endif %}" autocomplete="off" required>
        </div>
        <div class="form-group">
          <label for="config_certfile">{{_('SSL certfile location (leave it empty for non-SSL Servers)')}}</label>
          <input type="text" class="form-control" name="config_certfile" id="config_certfile" value="{% if content.config_certfile != None %}{{ content.config_certfile }}{% endif %}" autocomplete="off">
        </div>
        <div class="form-group">
          <label for="config_keyfile">{{_('SSL Keyfile location (leave it empty for non-SSL Servers)')}}</label>
          <input type="text" class="form-control" name="config_keyfile" id="config_keyfile" value="{% if content.config_keyfile != None %}{{ content.config_keyfile }}{% endif %}" autocomplete="off">
        </div>
      </div>
    </div>
<<<<<<< HEAD
  </div>
  <div class="panel panel-default">
    <div class="panel-heading">
      <h4 class="panel-title">
        <a class="accordion-toggle" data-toggle="collapse" href="#collapsethree">
          <span class="glyphicon glyphicon-plus"></span>
          {{_('Logfile Configuration')}}
        </a>
      </h4>
    </div>
    <div id="collapsethree" class="panel-collapse collapse">
      <div class="panel-body">
        <div class="form-group">
        <label for="config_log_level">{{_('Log Level')}}</label>
            <select name="config_log_level" id="config_log_level" class="form-control">
                    <option value="10" {% if content.config_log_level == 10 %}selected{% endif %}>DEBUG</option>
                    <option value="20" {% if content.config_log_level == 20 or content.config_log_level == None %}selected{% endif %}>INFO</option>
                    <option value="30" {% if content.config_log_level == 30 %}selected{% endif %}>WARNING</option>
                    <option value="40" {% if content.config_log_level == 40 %}selected{% endif %}>ERROR</option>
            </select>
        </div>
        <div class="form-group">
          <label for="config_logfile">{{_('Location and name of logfile (calibre-web.log for no entry)')}}</label>
          <input type="text" class="form-control" name="config_logfile" id="config_logfile" value="{% if content.config_logfile != None %}{{ content.config_logfile }}{% endif %}" autocomplete="off">
        </div>
      </div>
=======
    <div class="form-group">
      <label for="config_mature_content_tags">{{_('Tags for Mature Content')}}</label>
      <input type="text" class="form-control" name="config_mature_content_tags" id="config_mature_content_tags"
             value="{% if content.config_mature_content_tags != None%}{{ content.config_mature_content_tags }}{% endif %}"
             autocomplete="off">
>>>>>>> b2ba8bce
    </div>
  </div>
  <div class="panel panel-default">
    <div class="panel-heading">
      <h4 class="panel-title">
        <a class="accordion-toggle" data-toggle="collapse" href="#collapsefive">
          <span class="glyphicon glyphicon-plus"></span>
          {{_('Feature Configuration')}}
        </a>
      </h4>
    </div>
<<<<<<< HEAD
    <div id="collapsefive" class="panel-collapse collapse">
      <div class="panel-body">
=======
    {% if rarfile_support %}
    <div class="form-group">
      <label for="config_rarfile_location">{{_('Location of Unrar binary')}}</label>
      <input type="text" class="form-control" name="config_rarfile_location" id="config_rarfile_location" value="{% if content.config_rarfile_location != None %}{{ content.config_rarfile_location }}{% endif %}" autocomplete="off">
    </div>
    {% endif %}
>>>>>>> b2ba8bce
    <div class="form-group">
        <input type="checkbox" id="config_uploading" name="config_uploading" {% if content.config_uploading %}checked{% endif %}>
        <label for="config_uploading">{{_('Enable uploading')}}</label>
    </div>
    <div class="form-group">
        <input type="checkbox" id="config_anonbrowse" name="config_anonbrowse" {% if content.config_anonbrowse %}checked{% endif %}>
        <label for="config_anonbrowse">{{_('Enable anonymous browsing')}}</label>
    </div>
    <div class="form-group">
        <input type="checkbox" id="config_public_reg" name="config_public_reg" {% if content.config_public_reg %}checked{% endif %}>
        <label for="config_public_reg">{{_('Enable public registration')}}</label>
    </div>
    <div class="form-group">
      <input type="checkbox" id="config_remote_login" name="config_remote_login" {% if content.config_remote_login %}checked{% endif %}>
      <label for="config_remote_login">{{_('Enable remote login ("magic link")')}}</label>
    </div>
    {% if goodreads %}
    <div class="form-group">
      <input type="checkbox" id="config_use_goodreads" name="config_use_goodreads" data-control="goodreads-settings" {% if content.config_use_goodreads %}checked{% endif %}>
      <label for="config_use_goodreads">{{_('Use')}} Goodreads</label>
      <a href="https://www.goodreads.com/api/keys" target="_blank" style="margin-left: 5px">{{_('Obtain an API Key')}}</a>
    </div>
    <div data-related="goodreads-settings">
      <div class="form-group">
        <label for="config_goodreads_api_key">{{_('Goodreads API Key')}}</label>
        <input type="text" class="form-control" id="config_goodreads_api_key" name="config_goodreads_api_key" value="{% if content.config_goodreads_api_key != None %}{{ content.config_goodreads_api_key }}{% endif %}" autocomplete="off">
      </div>
      <div class="form-group">
        <label for="config_goodreads_api_secret">{{_('Goodreads API Secret')}}</label>
        <input type="text" class="form-control" id="config_goodreads_api_secret" name="config_goodreads_api_secret" value="{% if content.config_goodreads_api_secret != None %}{{ content.config_goodreads_api_secret }}{% endif %}" autocomplete="off">
      </div>
    </div>
    {% endif %}
      </div>
    </div>
  </div>
  <div class="panel panel-default">
    <div class="panel-heading">
      <h4 class="panel-title">
        <a class="accordion-toggle" data-toggle="collapse" href="#collapseeight">
          <span class="glyphicon glyphicon-plus"></span>
           {{_('E-Book converter')}}
        </a>
      </h4>
    </div>
    <div id="collapseeight" class="panel-collapse collapse">
      <div class="panel-body">
          <div class="form-group">
              <div><input type="radio" name="config_ebookconverter" id="converter0" value="0" {% if content.config_ebookconverter == 0 %}checked{% endif %}>
              <label for="converter0">{{_('No converter')}}</label></div>
              <div><label><input type="radio" name="config_ebookconverter" id="converter1" value="1" {% if content.config_ebookconverter == 1 %}checked{% endif %}>
              <label for="converter1">{{_('Use Kindlegen')}}</label></div>
              <div><label><input type="radio" name="config_ebookconverter" id="converter2" value="2" {% if content.config_ebookconverter == 2 %}checked{% endif %}>
              <label for="converter2">{{_('Use calibre\'s ebook converter')}}</label></div>
          </div>
          <div data-related="calibre">
            <div class="form-group">
                <label for="config_calibre">{{_('E-Book converter settings')}}</label>
                <input type="text" class="form-control" id="config_calibre" name="config_calibre" value="{% if content.config_calibre != None %}{{ content.config_calibre }}{% endif %}" autocomplete="off">
            </div>
            <div class="form-group">
                <label for="config_calibre">{{_('Path to convertertool')}}</label>
                <input type="text" class="form-control" id="config_converterpath" name="config_converterpath" value="{% if content.config_converterpath != None %}{{ content.config_converterpath }}{% endif %}" autocomplete="off">
            </div>
          </div>
      </div>
    </div>
  </div>
</div>


    <div class="col-sm-12">
    <button type="submit" class="btn btn-default">{{_('Submit')}}</button>
    {% if not origin %}
      <a href="{{ url_for('admin') }}" class="btn btn-default">{{_('Back')}}</a>
    {% endif %}
    {% if success %}
      <a href="{{ url_for('login') }}" class="btn btn-default">{{_('Login')}}</a>
    {% endif %}
    </div>
  </form>
</div>
{% endblock %}
{% block js %}
<script type="text/javascript">
    $(document).on('change', '#config_use_google_drive', function() {
        $('#config_google_drive_folder').prop('required', $(this).prop('checked'));
    });
    $('.collapse').on('shown.bs.collapse', function(){
        $(this).parent().find(".glyphicon-plus").removeClass("glyphicon-plus").addClass("glyphicon-minus");
    }).on('hidden.bs.collapse', function(){
    $(this).parent().find(".glyphicon-minus").removeClass("glyphicon-minus").addClass("glyphicon-plus");
    });
</script>
{% endblock %}<|MERGE_RESOLUTION|>--- conflicted
+++ resolved
@@ -90,7 +90,6 @@
         </div>
       </div>
     </div>
-<<<<<<< HEAD
   </div>
   <div class="panel panel-default">
     <div class="panel-heading">
@@ -117,13 +116,6 @@
           <input type="text" class="form-control" name="config_logfile" id="config_logfile" value="{% if content.config_logfile != None %}{{ content.config_logfile }}{% endif %}" autocomplete="off">
         </div>
       </div>
-=======
-    <div class="form-group">
-      <label for="config_mature_content_tags">{{_('Tags for Mature Content')}}</label>
-      <input type="text" class="form-control" name="config_mature_content_tags" id="config_mature_content_tags"
-             value="{% if content.config_mature_content_tags != None%}{{ content.config_mature_content_tags }}{% endif %}"
-             autocomplete="off">
->>>>>>> b2ba8bce
     </div>
   </div>
   <div class="panel panel-default">
@@ -135,17 +127,8 @@
         </a>
       </h4>
     </div>
-<<<<<<< HEAD
     <div id="collapsefive" class="panel-collapse collapse">
       <div class="panel-body">
-=======
-    {% if rarfile_support %}
-    <div class="form-group">
-      <label for="config_rarfile_location">{{_('Location of Unrar binary')}}</label>
-      <input type="text" class="form-control" name="config_rarfile_location" id="config_rarfile_location" value="{% if content.config_rarfile_location != None %}{{ content.config_rarfile_location }}{% endif %}" autocomplete="off">
-    </div>
-    {% endif %}
->>>>>>> b2ba8bce
     <div class="form-group">
         <input type="checkbox" id="config_uploading" name="config_uploading" {% if content.config_uploading %}checked{% endif %}>
         <label for="config_uploading">{{_('Enable uploading')}}</label>
@@ -187,7 +170,7 @@
       <h4 class="panel-title">
         <a class="accordion-toggle" data-toggle="collapse" href="#collapseeight">
           <span class="glyphicon glyphicon-plus"></span>
-           {{_('E-Book converter')}}
+           {{_('External binaries')}}
         </a>
       </h4>
     </div>
@@ -196,9 +179,9 @@
           <div class="form-group">
               <div><input type="radio" name="config_ebookconverter" id="converter0" value="0" {% if content.config_ebookconverter == 0 %}checked{% endif %}>
               <label for="converter0">{{_('No converter')}}</label></div>
-              <div><label><input type="radio" name="config_ebookconverter" id="converter1" value="1" {% if content.config_ebookconverter == 1 %}checked{% endif %}>
+              <div><input type="radio" name="config_ebookconverter" id="converter1" value="1" {% if content.config_ebookconverter == 1 %}checked{% endif %}>
               <label for="converter1">{{_('Use Kindlegen')}}</label></div>
-              <div><label><input type="radio" name="config_ebookconverter" id="converter2" value="2" {% if content.config_ebookconverter == 2 %}checked{% endif %}>
+              <div><input type="radio" name="config_ebookconverter" id="converter2" value="2" {% if content.config_ebookconverter == 2 %}checked{% endif %}>
               <label for="converter2">{{_('Use calibre\'s ebook converter')}}</label></div>
           </div>
           <div data-related="calibre">
@@ -211,6 +194,12 @@
                 <input type="text" class="form-control" id="config_converterpath" name="config_converterpath" value="{% if content.config_converterpath != None %}{{ content.config_converterpath }}{% endif %}" autocomplete="off">
             </div>
           </div>
+          {% if rarfile_support %}
+            <div class="form-group">
+                <label for="config_rarfile_location">{{_('Location of Unrar binary')}}</label>
+                <input type="text" class="form-control" name="config_rarfile_location" id="config_rarfile_location" value="{% if content.config_rarfile_location != None %}{{ content.config_rarfile_location }}{% endif %}" autocomplete="off">
+            </div>
+          {% endif %}
       </div>
     </div>
   </div>
