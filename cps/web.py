--- conflicted
+++ resolved
@@ -53,14 +53,9 @@
 from .redirect import redirect_back
 
 feature_support = {
-<<<<<<< HEAD
-        'ldap': False, # bool(services.ldap),
+        'ldap': bool(services.ldap),
         'goodreads': bool(services.goodreads_support),
         'kobo':  bool(services.kobo)
-=======
-        'ldap': bool(services.ldap),
-        'goodreads': bool(services.goodreads_support)
->>>>>>> b782489a
     }
 
 try:
@@ -280,7 +275,14 @@
 
 @app.route('/import_ldap_users')
 def import_ldap_users():
-    new_users = services.ldap.get_group_members(config.config_ldap_group_name)
+    try:
+        new_users = services.ldap.get_group_members(config.config_ldap_group_name)
+    except services.ldap.LDAPException as e:
+        log.debug(e)
+        return ""
+    except Exception as e:
+        print('pass')
+
     for username in new_users:
         user_data = services.ldap.get_object_details(user=username, group=None, query_filter=None, dn_only=False)
         content = ub.User()
@@ -300,7 +302,7 @@
             ub.session.rollback()
     return ""
 
-    
+
 # ################################### data provider functions #########################################################
 
 
@@ -1178,16 +1180,15 @@
                 flash(_(u"you are now logged in as: '%(nickname)s'", nickname=user.nickname),
                       category="success")
                 return redirect_back(url_for("web.index"))
-<<<<<<< HEAD
-            if login_result is None:
-                log.error('Could not login. LDAP server down, please contact your administrator')
-=======
             elif user and check_password_hash(str(user.password), form['password']) and user.nickname != "Guest":
                 login_user(user, remember=True)
-                flash(_(u"You are now logged in as: '%(nickname)s'", nickname=user.nickname), category="success")
+                log.info("LDAP Server Down, Fallback Login as: %(nickname)s", user.nickname)
+                flash(_(u"LDAP Server Down, Fallback Login as: '%(nickname)s'",
+                        nickname=user.nickname),
+                        category="warning")
                 return redirect_back(url_for("web.index"))
             elif login_result is None:
->>>>>>> b782489a
+                log.info("Could not login. LDAP server down")
                 flash(_(u"Could not login. LDAP server down, please contact your administrator"), category="error")
             else:
                 ipAdress = request.headers.get('X-Forwarded-For', request.remote_addr)
@@ -1202,7 +1203,7 @@
                         flash(_(u"New Password was send to your email address"), category="info")
                         log.info('Password reset for user "%s" IP-adress: %s', form['username'], ipAdress)
                     else:
-                        log.info(u"An unknown error occurred. Please try again later.")
+                        log.info(u"An unknown error occurred. Please try again later")
                         flash(_(u"An unknown error occurred. Please try again later."), category="error")
                 else:
                     flash(_(u"Please enter valid username to reset password"), category="error")
@@ -1217,12 +1218,6 @@
                 else:
                     log.info('Login failed for user "%s" IP-adress: %s', form['username'], ipAdress)
                     flash(_(u"Wrong Username or Password"), category="error")
-<<<<<<< HEAD
-=======
-    
-    settings = config.get_mail_settings()
-    mail_configured = bool(settings.get("mail_server", "mail.example.org") != "mail.example.org")
->>>>>>> b782489a
 
     next_url = url_for('web.index')
     return render_title_template('login.html', title=_(u"login"), next_url=next_url, config=config,
