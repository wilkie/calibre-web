# -*- coding: utf-8 -*-

#  This file is part of the Calibre-Web (https://github.com/janeczku/calibre-web)
#    Copyright (C) 2018-2019 OzzieIsaacs, cervinko, jkrehm, bodybybuddha, ok11,
#                            andy29485, idalin, Kyosfonica, wuqi, Kennyl, lemmsh,
#                            falgh1, grunjol, csitko, ytils, xybydy, trasba, vrabe,
#                            ruben-herold, marblepebble, JackED42, SiphonSquirrel,
#                            apetresc, nanu-c, mutschler
#
#  This program is free software: you can redistribute it and/or modify
#  it under the terms of the GNU General Public License as published by
#  the Free Software Foundation, either version 3 of the License, or
#  (at your option) any later version.
#
#  This program is distributed in the hope that it will be useful,
#  but WITHOUT ANY WARRANTY; without even the implied warranty of
#  MERCHANTABILITY or FITNESS FOR A PARTICULAR PURPOSE.  See the
#  GNU General Public License for more details.
#
#  You should have received a copy of the GNU General Public License
#  along with this program. If not, see <http://www.gnu.org/licenses/>.

from __future__ import division, print_function, unicode_literals
import os
import base64
import datetime
import json
import mimetypes
import traceback
import binascii
import re

from babel import Locale as LC
from babel.dates import format_date
from babel.core import UnknownLocaleError
from flask import Blueprint
from flask import render_template, request, redirect, send_from_directory, make_response, g, flash, abort, url_for
from flask_babel import gettext as _
from flask_login import login_user, logout_user, login_required, current_user
from sqlalchemy.exc import IntegrityError
from sqlalchemy.sql.expression import text, func, true, false, not_, and_, exists, or_
from werkzeug.exceptions import default_exceptions
from werkzeug.datastructures import Headers
from werkzeug.security import generate_password_hash, check_password_hash

from . import constants, logger, isoLanguages, services, worker
from . import searched_ids, lm, babel, db, ub, config, get_locale, app
from .gdriveutils import getFileFromEbooksFolder, do_gdrive_download
<<<<<<< HEAD
from .helper import common_filters, get_search_results, fill_indexpage, fill_indexpage_with_archived_books, \
    speaking_language, check_valid_domain, order_authors, get_typeahead, render_task_status, json_serial, \
    get_cc_columns, get_book_cover, get_download_link, send_mail, generate_random_password, \
    send_registration_mail, check_send_to_kindle, check_read_formats, lcase, tags_filters, reset_password
=======
from .helper import common_filters, get_search_results, fill_indexpage, speaking_language, check_valid_domain, \
    order_authors, get_typeahead, render_task_status, json_serial, get_cc_columns, \
    get_book_cover, get_download_link, send_mail, generate_random_password, send_registration_mail, \
    check_send_to_kindle, check_read_formats, lcase, tags_filters, reset_password
>>>>>>> 2c429722
from .pagination import Pagination
from .redirect import redirect_back

feature_support = {
    'ldap': bool(services.ldap),
    'goodreads': bool(services.goodreads_support),
    'kobo': bool(services.kobo)
}

try:
    from .oauth_bb import oauth_check, register_user_with_oauth, logout_oauth_user, get_oauth_status

    feature_support['oauth'] = True
except ImportError:
    feature_support['oauth'] = False
    oauth_check = {}

try:
    from functools import wraps
except ImportError:
    pass  # We're not using Python 3

# try:
#     import rarfile
#     feature_support['rar'] = True
# except ImportError:
#     feature_support['rar'] = False

try:
    from natsort import natsorted as sort
except ImportError:
    sort = sorted  # Just use regular sort then, may cause issues with badly named pages in cbz/cbr files


# custom error page
def error_http(error):
    return render_template('http_error.html',
                           error_code="Error {0}".format(error.code),
                           error_name=error.name,
                           issue=False,
                           instance=config.config_calibre_web_title
                           ), error.code


def internal_error(error):
    return render_template('http_error.html',
                           error_code="Internal Server Error",
                           error_name=str(error),
                           issue=True,
                           error_stack=traceback.format_exc().split("\n"),
                           instance=config.config_calibre_web_title
                           ), 500


# http error handling
for ex in default_exceptions:
    if ex < 500:
        app.register_error_handler(ex, error_http)
    elif ex == 500:
        app.register_error_handler(ex, internal_error)

web = Blueprint('web', __name__)
log = logger.create()


# ################################### Login logic and rights management ###############################################
def _fetch_user_by_name(username):
    return ub.session.query(ub.User).filter(func.lower(ub.User.nickname) == username.lower()).first()


@lm.user_loader
def load_user(user_id):
    return ub.session.query(ub.User).filter(ub.User.id == int(user_id)).first()


@lm.request_loader
def load_user_from_request(request):
    if config.config_allow_reverse_proxy_header_login:
        rp_header_name = config.config_reverse_proxy_login_header_name
        if rp_header_name:
            rp_header_username = request.headers.get(rp_header_name)
            if rp_header_username:
                user = _fetch_user_by_name(rp_header_username)
                if user:
                    return user

    auth_header = request.headers.get("Authorization")
    if auth_header:
        user = load_user_from_auth_header(auth_header)
        if user:
            return user

    return


def load_user_from_auth_header(header_val):
    if header_val.startswith('Basic '):
        header_val = header_val.replace('Basic ', '', 1)
    basic_username = basic_password = ''
    try:
        header_val = base64.b64decode(header_val).decode('utf-8')
        basic_username = header_val.split(':')[0]
        basic_password = header_val.split(':')[1]
    except (TypeError, UnicodeDecodeError, binascii.Error):
        pass
    user = _fetch_user_by_name(basic_username)
    if user and check_password_hash(str(user.password), basic_password):
        return user
    return


def login_required_if_no_ano(func):
    @wraps(func)
    def decorated_view(*args, **kwargs):
        if config.config_anonbrowse == 1:
            return func(*args, **kwargs)
        return login_required(func)(*args, **kwargs)

    return decorated_view


def remote_login_required(f):
    @wraps(f)
    def inner(*args, **kwargs):
        if config.config_remote_login:
            return f(*args, **kwargs)
        if request.headers.get('X-Requested-With') == 'XMLHttpRequest':
            data = {'status': 'error', 'message': 'Forbidden'}
            response = make_response(json.dumps(data, ensure_ascii=False))
            response.headers["Content-Type"] = "application/json; charset=utf-8"
            return response, 403
        abort(403)

    return inner


def admin_required(f):
    """
    Checks if current_user.role == 1
    """

    @wraps(f)
    def inner(*args, **kwargs):
        if current_user.role_admin():
            return f(*args, **kwargs)
        abort(403)

    return inner


def unconfigured(f):
    """
    Checks if current_user.role == 1
    """

    @wraps(f)
    def inner(*args, **kwargs):
        if not config.db_configured:
            return f(*args, **kwargs)
        abort(403)

    return inner


def download_required(f):
    @wraps(f)
    def inner(*args, **kwargs):
        if current_user.role_download():
            return f(*args, **kwargs)
        abort(403)

    return inner


def viewer_required(f):
    @wraps(f)
    def inner(*args, **kwargs):
        if current_user.role_viewer():
            return f(*args, **kwargs)
        abort(403)

    return inner


def upload_required(f):
    @wraps(f)
    def inner(*args, **kwargs):
        if current_user.role_upload() or current_user.role_admin():
            return f(*args, **kwargs)
        abort(403)

    return inner


def edit_required(f):
    @wraps(f)
    def inner(*args, **kwargs):
        if current_user.role_edit() or current_user.role_admin():
            return f(*args, **kwargs)
        abort(403)

    return inner


# ################################### Helper functions ################################################################


# Returns the template for rendering and includes the instance name
def render_title_template(*args, **kwargs):
    sidebar = ub.get_sidebar_config(kwargs)
    return render_template(instance=config.config_calibre_web_title, sidebar=sidebar,
                           accept=constants.EXTENSIONS_UPLOAD,
                           *args, **kwargs)


@web.before_app_request
def before_request():
    g.user = current_user
    g.allow_registration = config.config_public_reg
    g.allow_anonymous = config.config_anonbrowse
    g.allow_upload = config.config_uploading
    g.current_theme = config.config_theme
    g.config_authors_max = config.config_authors_max
    g.shelves_access = ub.session.query(ub.Shelf).filter(
        or_(ub.Shelf.is_public == 1, ub.Shelf.user_id == current_user.id)).order_by(ub.Shelf.name).all()
    if not config.db_configured and request.endpoint not in (
        'admin.basic_configuration', 'login') and '/static/' not in request.path:
        return redirect(url_for('admin.basic_configuration'))


@app.route('/import_ldap_users')
def import_ldap_users():
    showtext = {}
    try:
        new_users = services.ldap.get_group_members(config.config_ldap_group_name)
    except (services.ldap.LDAPException, TypeError, AttributeError) as e:
        log.debug(e)
        showtext['text'] = _(u'Error: %(ldaperror)s', ldaperror=e)
        return json.dumps(showtext)
    if not new_users:
        log.debug('LDAP empty response')
        showtext['text'] = _(u'Error: No user returned in response of LDAP server')
        return json.dumps(showtext)

    for username in new_users:
        user = username.decode('utf-8')
        if '=' in user:
            match = re.search("([a-zA-Z0-9-]+)=%s", config.config_ldap_user_object, re.IGNORECASE | re.UNICODE)
            if match:
                match_filter = match.group(1)
                match = re.search(match_filter + "=([[\d\w-]+)", user, re.IGNORECASE | re.UNICODE)
                if match:
                    user = match.group(1)
                else:
                    log.warning("Could Not Parse LDAP User: %s", user)
                    continue
            else:
                log.warning("Could Not Parse LDAP User: %s", user)
                continue
        if ub.session.query(ub.User).filter(ub.User.nickname == user.lower()).first():
            log.warning("LDAP User: %s Already in Database", user)
            continue
        user_data = services.ldap.get_object_details(user=user,
                                                     group=None,
                                                     query_filter=None,
                                                     dn_only=False)
        if user_data:
            content = ub.User()
            content.nickname = user
            content.password = ''  # dummy password which will be replaced by ldap one
            if 'mail' in user_data:
                content.email = user_data['mail'][0].decode('utf-8')
                if (len(user_data['mail']) > 1):
                    content.kindle_mail = user_data['mail'][1].decode('utf-8')
            else:
                log.debug('No Mail Field Found in LDAP Response')
                content.email = user + '@email.com'
            content.role = config.config_default_role
            content.sidebar_view = config.config_default_show
            content.allowed_tags = config.config_allowed_tags
            content.denied_tags = config.config_denied_tags
            content.allowed_column_value = config.config_allowed_column_value
            content.denied_column_value = config.config_denied_column_value
            ub.session.add(content)
            try:
                ub.session.commit()
            except Exception as e:
                log.warning("Failed to create LDAP user: %s - %s", user, e)
                ub.session.rollback()
                showtext['text'] = _(u'Failed to Create at Least One LDAP User')
        else:
            log.warning("LDAP User: %s Not Found", user)
            showtext['text'] = _(u'At Least One LDAP User Not Found in Database')
    if not showtext:
        showtext['text'] = _(u'User Successfully Imported')
    return json.dumps(showtext)


# ################################### data provider functions #########################################################


@web.route("/ajax/emailstat")
@login_required
def get_email_status_json():
    tasks = worker.get_taskstatus()
    answer = render_task_status(tasks)
    js = json.dumps(answer, default=json_serial)
    response = make_response(js)
    response.headers["Content-Type"] = "application/json; charset=utf-8"
    return response


@web.route("/ajax/bookmark/<int:book_id>/<book_format>", methods=['POST'])
@login_required
def bookmark(book_id, book_format):
    bookmark_key = request.form["bookmark"]
    ub.session.query(ub.Bookmark).filter(and_(ub.Bookmark.user_id == int(current_user.id),
                                              ub.Bookmark.book_id == book_id,
                                              ub.Bookmark.format == book_format)).delete()
    if not bookmark_key:
        ub.session.commit()
        return "", 204

    lbookmark = ub.Bookmark(user_id=current_user.id,
                            book_id=book_id,
                            format=book_format,
                            bookmark_key=bookmark_key)
    ub.session.merge(lbookmark)
    ub.session.commit()
    return "", 201


@web.route("/ajax/toggleread/<int:book_id>", methods=['POST'])
@login_required
def toggle_read(book_id):
    if not config.config_read_column:
        book = ub.session.query(ub.ReadBook).filter(and_(ub.ReadBook.user_id == int(current_user.id),
                                                         ub.ReadBook.book_id == book_id)).first()
        if book:
            if book.read_status == ub.ReadBook.STATUS_FINISHED:
                book.read_status = ub.ReadBook.STATUS_UNREAD
            else:
                book.read_status = ub.ReadBook.STATUS_FINISHED
        else:
            readBook = ub.ReadBook(user_id=current_user.id, book_id = book_id)
            readBook.read_status = ub.ReadBook.STATUS_FINISHED
            book = readBook
        if not book.kobo_reading_state:
            kobo_reading_state = ub.KoboReadingState(user_id=current_user.id, book_id=book_id)
            kobo_reading_state.current_bookmark = ub.KoboBookmark()
            kobo_reading_state.statistics = ub.KoboStatistics()
            book.kobo_reading_state = kobo_reading_state
        ub.session.merge(book)
        ub.session.commit()
    else:
        try:
            db.update_title_sort(config)
            book = db.session.query(db.Books).filter(db.Books.id == book_id).filter(common_filters()).first()
            read_status = getattr(book, 'custom_column_' + str(config.config_read_column))
            if len(read_status):
                read_status[0].value = not read_status[0].value
                db.session.commit()
            else:
                cc_class = db.cc_classes[config.config_read_column]
                new_cc = cc_class(value=1, book=book_id)
                db.session.add(new_cc)
                db.session.commit()
        except KeyError:
            log.error(u"Custom Column No.%d is not exisiting in calibre database", config.config_read_column)
    return ""


@web.route("/ajax/togglearchived/<int:book_id>", methods=['POST'])
@login_required
def toggle_archived(book_id):
    archived_book = ub.session.query(ub.ArchivedBook).filter(and_(ub.ArchivedBook.user_id == int(current_user.id),
                                                                  ub.ArchivedBook.book_id == book_id)).first()
    if archived_book:
        archived_book.is_archived = not archived_book.is_archived
        archived_book.last_modified = datetime.datetime.utcnow()
    else:
        archived_book = ub.ArchivedBook(user_id=current_user.id, book_id=book_id)
        archived_book.is_archived = True
    ub.session.merge(archived_book)
    ub.session.commit()
    return ""


'''
@web.route("/ajax/getcomic/<int:book_id>/<book_format>/<int:page>")
@login_required
def get_comic_book(book_id, book_format, page):
    book = db.session.query(db.Books).filter(db.Books.id == book_id).first()
    if not book:
        return "", 204
    else:
        for bookformat in book.data:
            if bookformat.format.lower() == book_format.lower():
                cbr_file = os.path.join(config.config_calibre_dir, book.path, bookformat.name) + "." + book_format
                if book_format in ("cbr", "rar"):
                    if feature_support['rar'] == True:
                        rarfile.UNRAR_TOOL = config.config_rarfile_location
                        try:
                            rf = rarfile.RarFile(cbr_file)
                            names = sort(rf.namelist())
                            extract = lambda page: rf.read(names[page])
                        except:
                            # rarfile not valid
                            log.error('Unrar binary not found, or unable to decompress file %s', cbr_file)
                            return "", 204
                    else:
                        log.info('Unrar is not supported please install python rarfile extension')
                        # no support means return nothing
                        return "", 204
                elif book_format in ("cbz", "zip"):
                    zf = zipfile.ZipFile(cbr_file)
                    names=sort(zf.namelist())
                    extract = lambda page: zf.read(names[page])
                elif book_format in ("cbt", "tar"):
                    tf = tarfile.TarFile(cbr_file)
                    names=sort(tf.getnames())
                    extract = lambda page: tf.extractfile(names[page]).read()
                else:
                    log.error('unsupported comic format')
                    return "", 204

                if sys.version_info.major >= 3:
                    b64 = codecs.encode(extract(page), 'base64').decode()
                else:
                    b64 = extract(page).encode('base64')
                ext = names[page].rpartition('.')[-1]
                if ext not in ('png', 'gif', 'jpg', 'jpeg'):
                    ext = 'png'
                extractedfile="data:image/" + ext + ";base64," + b64
                fileData={"name": names[page], "page":page, "last":len(names)-1, "content": extractedfile}
                return make_response(json.dumps(fileData))
        return "", 204
'''


# ################################### Typeahead ##################################################################


@web.route("/get_authors_json", methods=['GET'])
@login_required_if_no_ano
def get_authors_json():
    return get_typeahead(db.Authors, request.args.get('q'), ('|', ','))


@web.route("/get_publishers_json", methods=['GET'])
@login_required_if_no_ano
def get_publishers_json():
    return get_typeahead(db.Publishers, request.args.get('q'), ('|', ','))


@web.route("/get_tags_json", methods=['GET'])
@login_required_if_no_ano
def get_tags_json():
    return get_typeahead(db.Tags, request.args.get('q'), tag_filter=tags_filters())


@web.route("/get_series_json", methods=['GET'])
@login_required_if_no_ano
def get_series_json():
    return get_typeahead(db.Series, request.args.get('q'))


@web.route("/get_languages_json", methods=['GET'])
@login_required_if_no_ano
def get_languages_json():
    query = (request.args.get('q') or '').lower()
    language_names = isoLanguages.get_language_names(get_locale())
    entries_start = [s for key, s in language_names.items() if s.lower().startswith(query.lower())]
    if len(entries_start) < 5:
        entries = [s for key, s in language_names.items() if query in s.lower()]
        entries_start.extend(entries[0:(5 - len(entries_start))])
        entries_start = list(set(entries_start))
    json_dumps = json.dumps([dict(name=r) for r in entries_start[0:5]])
    return json_dumps


@web.route("/get_matching_tags", methods=['GET'])
@login_required_if_no_ano
def get_matching_tags():
    tag_dict = {'tags': []}
    q = db.session.query(db.Books)
    db.session.connection().connection.connection.create_function("lower", 1, lcase)
    author_input = request.args.get('author_name') or ''
    title_input = request.args.get('book_title') or ''
    include_tag_inputs = request.args.getlist('include_tag') or ''
    exclude_tag_inputs = request.args.getlist('exclude_tag') or ''
    # include_extension_inputs = request.args.getlist('include_extension') or ''
    # exclude_extension_inputs = request.args.getlist('exclude_extension') or ''
    q = q.filter(db.Books.authors.any(func.lower(db.Authors.name).ilike("%" + author_input + "%")),
                 func.lower(db.Books.title).ilike("%" + title_input + "%"))
    if len(include_tag_inputs) > 0:
        for tag in include_tag_inputs:
            q = q.filter(db.Books.tags.any(db.Tags.id == tag))
    if len(exclude_tag_inputs) > 0:
        for tag in exclude_tag_inputs:
            q = q.filter(not_(db.Books.tags.any(db.Tags.id == tag)))
    for book in q:
        for tag in book.tags:
            if tag.id not in tag_dict['tags']:
                tag_dict['tags'].append(tag.id)
    json_dumps = json.dumps(tag_dict)
    return json_dumps


# ################################### View Books list ##################################################################


@web.route("/", defaults={'page': 1})
@web.route('/page/<int:page>')
@login_required_if_no_ano
def index(page):
    entries, random, pagination = fill_indexpage(page, db.Books, True, [db.Books.timestamp.desc()])
    return render_title_template('index.html', random=random, entries=entries, pagination=pagination,
                                 title=_(u"Recently Added Books"), page="root")


@web.route('/<data>/<sort>', defaults={'page': 1, 'book_id': "1"})
@web.route('/<data>/<sort>/', defaults={'page': 1, 'book_id': "1"})
@web.route('/<data>/<sort>/<book_id>', defaults={'page': 1})
@web.route('/<data>/<sort>/<book_id>/<int:page>')
@login_required_if_no_ano
def books_list(data, sort, book_id, page):
    order = [db.Books.timestamp.desc()]
    if sort == 'pubnew':
        order = [db.Books.pubdate.desc()]
    if sort == 'pubold':
        order = [db.Books.pubdate]
    if sort == 'abc':
        order = [db.Books.sort]
    if sort == 'zyx':
        order = [db.Books.sort.desc()]
    if sort == 'new':
        order = [db.Books.timestamp.desc()]
    if sort == 'old':
        order = [db.Books.timestamp]

    if data == "rated":
        if current_user.check_visibility(constants.SIDEBAR_BEST_RATED):
            entries, random, pagination = fill_indexpage(page, db.Books, db.Books.ratings.any(db.Ratings.rating > 9),
                                                         order)
            return render_title_template('index.html', random=random, entries=entries, pagination=pagination,
                                         id=book_id, title=_(u"Top Rated Books"), page="rated")
        else:
            abort(404)
    elif data == "discover":
        if current_user.check_visibility(constants.SIDEBAR_RANDOM):
            entries, __, pagination = fill_indexpage(page, db.Books, True, [func.randomblob(2)])
            pagination = Pagination(1, config.config_books_per_page, config.config_books_per_page)
            return render_title_template('discover.html', entries=entries, pagination=pagination, id=book_id,
                                         title=_(u"Discover (Random Books)"), page="discover")
        else:
            abort(404)
    elif data == "unread":
        return render_read_books(page, False, order=order)
    elif data == "read":
        return render_read_books(page, True, order=order)
    elif data == "hot":
        return render_hot_books(page)
    elif data == "author":
        return render_author_books(page, book_id, order)
    elif data == "publisher":
        return render_publisher_books(page, book_id, order)
    elif data == "series":
        return render_series_books(page, book_id, order)
    elif data == "ratings":
        return render_ratings_books(page, book_id, order)
    elif data == "formats":
        return render_formats_books(page, book_id, order)
    elif data == "category":
        return render_category_books(page, book_id, order)
    elif data == "language":
        return render_language_books(page, book_id, order)
    elif data == "archived":
        return render_archived_books(page, order)
    else:
        entries, random, pagination = fill_indexpage(page, db.Books, True, order)
        return render_title_template('index.html', random=random, entries=entries, pagination=pagination,
                                     title=_(u"Books"), page="newest")


def render_hot_books(page):
    if current_user.check_visibility(constants.SIDEBAR_HOT):
        if current_user.show_detail_random():
            random = db.session.query(db.Books).filter(common_filters()) \
                .order_by(func.random()).limit(config.config_random_books)
        else:
            random = false()
        off = int(int(config.config_books_per_page) * (page - 1))
        all_books = ub.session.query(ub.Downloads, func.count(ub.Downloads.book_id)).order_by(
            func.count(ub.Downloads.book_id).desc()).group_by(ub.Downloads.book_id)
        hot_books = all_books.offset(off).limit(config.config_books_per_page)
        entries = list()
        for book in hot_books:
            downloadBook = db.session.query(db.Books).filter(common_filters()).filter(
                db.Books.id == book.Downloads.book_id).first()
            if downloadBook:
                entries.append(downloadBook)
            else:
                ub.delete_download(book.Downloads.book_id)
                # ub.session.query(ub.Downloads).filter(book.Downloads.book_id == ub.Downloads.book_id).delete()
                # ub.session.commit()
        numBooks = entries.__len__()
        pagination = Pagination(page, config.config_books_per_page, numBooks)
        return render_title_template('index.html', random=random, entries=entries, pagination=pagination,
                                     title=_(u"Hot Books (Most Downloaded)"), page="hot")
    else:
        abort(404)


def render_author_books(page, author_id, order):
    entries, __, pagination = fill_indexpage(page, db.Books, db.Books.authors.any(db.Authors.id == author_id),
                                             [order[0], db.Series.name, db.Books.series_index],
                                             db.books_series_link, db.Series)
    if entries is None or not len(entries):
        flash(_(u"Oops! Selected book title is unavailable. File does not exist or is not accessible"),
              category="error")
        return redirect(url_for("web.index"))

    author = db.session.query(db.Authors).get(author_id)
    author_name = author.name.replace('|', ',')

    author_info = None
    other_books = []
    if services.goodreads_support and config.config_use_goodreads:
        author_info = services.goodreads_support.get_author_info(author_name)
        other_books = services.goodreads_support.get_other_books(author_info, entries)

    return render_title_template('author.html', entries=entries, pagination=pagination, id=author_id,
                                 title=_(u"Author: %(name)s", name=author_name), author=author_info,
                                 other_books=other_books, page="author")


def render_publisher_books(page, book_id, order):
    publisher = db.session.query(db.Publishers).filter(db.Publishers.id == book_id).first()
    if publisher:
        entries, random, pagination = fill_indexpage(page, db.Books,
                                                     db.Books.publishers.any(db.Publishers.id == book_id),
                                                     [db.Series.name, order[0], db.Books.series_index],
                                                     db.books_series_link, db.Series)
        return render_title_template('index.html', random=random, entries=entries, pagination=pagination, id=book_id,
                                     title=_(u"Publisher: %(name)s", name=publisher.name), page="publisher")
    else:
        abort(404)


def render_series_books(page, book_id, order):
    name = db.session.query(db.Series).filter(db.Series.id == book_id).first()
    if name:
        entries, random, pagination = fill_indexpage(page, db.Books, db.Books.series.any(db.Series.id == book_id),
                                                     [db.Books.series_index, order[0]])
        return render_title_template('index.html', random=random, pagination=pagination, entries=entries, id=book_id,
                                     title=_(u"Series: %(serie)s", serie=name.name), page="series")
    else:
        abort(404)


def render_ratings_books(page, book_id, order):
    name = db.session.query(db.Ratings).filter(db.Ratings.id == book_id).first()
    entries, random, pagination = fill_indexpage(page, db.Books, db.Books.ratings.any(db.Ratings.id == book_id),
                                                 [db.Books.timestamp.desc(), order[0]])
    if name and name.rating <= 10:
        return render_title_template('index.html', random=random, pagination=pagination, entries=entries, id=book_id,
                                     title=_(u"Rating: %(rating)s stars", rating=int(name.rating / 2)), page="ratings")
    else:
        abort(404)


def render_formats_books(page, book_id, order):
    name = db.session.query(db.Data).filter(db.Data.format == book_id.upper()).first()
    if name:
        entries, random, pagination = fill_indexpage(page, db.Books,
                                                     db.Books.data.any(db.Data.format == book_id.upper()),
                                                     [db.Books.timestamp.desc(), order[0]])
        return render_title_template('index.html', random=random, pagination=pagination, entries=entries, id=book_id,
                                     title=_(u"File format: %(format)s", format=name.format), page="formats")
    else:
        abort(404)


def render_category_books(page, book_id, order):
    name = db.session.query(db.Tags).filter(db.Tags.id == book_id).first()
    if name:
        entries, random, pagination = fill_indexpage(page, db.Books, db.Books.tags.any(db.Tags.id == book_id),
                                                     [db.Series.name, db.Books.series_index, order[0]],
                                                     db.books_series_link, db.Series)
        return render_title_template('index.html', random=random, entries=entries, pagination=pagination, id=book_id,
                                     title=_(u"Category: %(name)s", name=name.name), page="category")
    else:
        abort(404)


def render_language_books(page, name, order):
    try:
        cur_l = LC.parse(name)
        lang_name = cur_l.get_language_name(get_locale())
    except UnknownLocaleError:
        try:
            lang_name = _(isoLanguages.get(part3=name).name)
        except KeyError:
            abort(404)
    entries, random, pagination = fill_indexpage(page, db.Books, db.Books.languages.any(db.Languages.lang_code == name),
                                                 [db.Books.timestamp.desc(), order[0]])
    return render_title_template('index.html', random=random, entries=entries, pagination=pagination, id=name,
                                 title=_(u"Language: %(name)s", name=lang_name), page="language")


@web.route("/author")
@login_required_if_no_ano
def author_list():
    if current_user.check_visibility(constants.SIDEBAR_AUTHOR):
        entries = db.session.query(db.Authors, func.count('books_authors_link.book').label('count')) \
            .join(db.books_authors_link).join(db.Books).filter(common_filters()) \
            .group_by(text('books_authors_link.author')).order_by(db.Authors.sort).all()
        charlist = db.session.query(func.upper(func.substr(db.Authors.sort, 1, 1)).label('char')) \
            .join(db.books_authors_link).join(db.Books).filter(common_filters()) \
            .group_by(func.upper(func.substr(db.Authors.sort, 1, 1))).all()
        for entry in entries:
            entry.Authors.name = entry.Authors.name.replace('|', ',')
        return render_title_template('list.html', entries=entries, folder='web.books_list', charlist=charlist,
                                     title=u"Authors", page="authorlist", data='author')
    else:
        abort(404)


@web.route("/publisher")
@login_required_if_no_ano
def publisher_list():
    if current_user.check_visibility(constants.SIDEBAR_PUBLISHER):
        entries = db.session.query(db.Publishers, func.count('books_publishers_link.book').label('count')) \
            .join(db.books_publishers_link).join(db.Books).filter(common_filters()) \
            .group_by(text('books_publishers_link.publisher')).order_by(db.Publishers.sort).all()
        charlist = db.session.query(func.upper(func.substr(db.Publishers.name, 1, 1)).label('char')) \
            .join(db.books_publishers_link).join(db.Books).filter(common_filters()) \
            .group_by(func.upper(func.substr(db.Publishers.name, 1, 1))).all()
        return render_title_template('list.html', entries=entries, folder='web.books_list', charlist=charlist,
                                     title=_(u"Publishers"), page="publisherlist", data="publisher")
    else:
        abort(404)


@web.route("/series")
@login_required_if_no_ano
def series_list():
    if current_user.check_visibility(constants.SIDEBAR_SERIES):
        entries = db.session.query(db.Series, func.count('books_series_link.book').label('count')) \
            .join(db.books_series_link).join(db.Books).filter(common_filters()) \
            .group_by(text('books_series_link.series')).order_by(db.Series.sort).all()
        charlist = db.session.query(func.upper(func.substr(db.Series.sort, 1, 1)).label('char')) \
            .join(db.books_series_link).join(db.Books).filter(common_filters()) \
            .group_by(func.upper(func.substr(db.Series.sort, 1, 1))).all()
        return render_title_template('list.html', entries=entries, folder='web.books_list', charlist=charlist,
                                     title=_(u"Series"), page="serieslist", data="series")
    else:
        abort(404)


@web.route("/ratings")
@login_required_if_no_ano
def ratings_list():
    if current_user.check_visibility(constants.SIDEBAR_RATING):
        entries = db.session.query(db.Ratings, func.count('books_ratings_link.book').label('count'),
                                   (db.Ratings.rating / 2).label('name')) \
            .join(db.books_ratings_link).join(db.Books).filter(common_filters()) \
            .group_by(text('books_ratings_link.rating')).order_by(db.Ratings.rating).all()
        return render_title_template('list.html', entries=entries, folder='web.books_list', charlist=list(),
                                     title=_(u"Ratings list"), page="ratingslist", data="ratings")
    else:
        abort(404)


@web.route("/formats")
@login_required_if_no_ano
def formats_list():
    if current_user.check_visibility(constants.SIDEBAR_FORMAT):
        entries = db.session.query(db.Data, func.count('data.book').label('count'), db.Data.format.label('format')) \
            .join(db.Books).filter(common_filters()) \
            .group_by(db.Data.format).order_by(db.Data.format).all()
        return render_title_template('list.html', entries=entries, folder='web.books_list', charlist=list(),
                                     title=_(u"File formats list"), page="formatslist", data="formats")
    else:
        abort(404)


@web.route("/language")
@login_required_if_no_ano
def language_overview():
    if current_user.check_visibility(constants.SIDEBAR_LANGUAGE):
        charlist = list()
        if current_user.filter_language() == u"all":
            languages = speaking_language()
            # ToDo: generate first character list for languages
        else:
            try:
                cur_l = LC.parse(current_user.filter_language())
            except UnknownLocaleError:
                cur_l = None
            languages = db.session.query(db.Languages).filter(
                db.Languages.lang_code == current_user.filter_language()).all()
            if cur_l:
                languages[0].name = cur_l.get_language_name(get_locale())
            else:
                languages[0].name = _(isoLanguages.get(part3=languages[0].lang_code).name)
        lang_counter = db.session.query(db.books_languages_link,
                                        func.count('books_languages_link.book').label('bookcount')).group_by(
            text('books_languages_link.lang_code')).all()
        return render_title_template('languages.html', languages=languages, lang_counter=lang_counter,
                                     charlist=charlist, title=_(u"Languages"), page="langlist",
                                     data="language")
    else:
        abort(404)


@web.route("/category")
@login_required_if_no_ano
def category_list():
    if current_user.check_visibility(constants.SIDEBAR_CATEGORY):
        entries = db.session.query(db.Tags, func.count('books_tags_link.book').label('count')) \
            .join(db.books_tags_link).join(db.Books).order_by(db.Tags.name).filter(common_filters()) \
            .group_by(text('books_tags_link.tag')).all()
        charlist = db.session.query(func.upper(func.substr(db.Tags.name, 1, 1)).label('char')) \
            .join(db.books_tags_link).join(db.Books).filter(common_filters()) \
            .group_by(func.upper(func.substr(db.Tags.name, 1, 1))).all()
        return render_title_template('list.html', entries=entries, folder='web.books_list', charlist=charlist,
                                     title=_(u"Categories"), page="catlist", data="category")
    else:
        abort(404)


# ################################### Task functions ################################################################


@web.route("/tasks")
@login_required
def get_tasks_status():
    # if current user admin, show all email, otherwise only own emails
    tasks = worker.get_taskstatus()
    answer = render_task_status(tasks)
    return render_title_template('tasks.html', entries=answer, title=_(u"Tasks"), page="tasks")


# ################################### Search functions ################################################################

@app.route("/reconnect")
def reconnect():
    db.reconnect_db(config)
    return json.dumps({})


@web.route("/search", methods=["GET"])
@login_required_if_no_ano
def search():
    term = request.args.get("query")
    if term:
        term.strip().lower()
        entries = get_search_results(term)
        ids = list()
        for element in entries:
            ids.append(element.id)
        searched_ids[current_user.id] = ids
        return render_title_template('search.html', searchterm=term, entries=entries, title=_(u"Search"), page="search")
    else:
        return render_title_template('search.html', searchterm="", title=_(u"Search"), page="search")


@web.route("/advanced_search", methods=['GET'])
@login_required_if_no_ano
def advanced_search():
    # Build custom columns names
    cc = get_cc_columns()
    db.session.connection().connection.connection.create_function("lower", 1, lcase)
    q = db.session.query(db.Books).filter(common_filters())

    include_tag_inputs = request.args.getlist('include_tag')
    exclude_tag_inputs = request.args.getlist('exclude_tag')
    include_series_inputs = request.args.getlist('include_serie')
    exclude_series_inputs = request.args.getlist('exclude_serie')
    include_languages_inputs = request.args.getlist('include_language')
    exclude_languages_inputs = request.args.getlist('exclude_language')
    include_extension_inputs = request.args.getlist('include_extension')
    exclude_extension_inputs = request.args.getlist('exclude_extension')

    author_name = request.args.get("author_name")
    book_title = request.args.get("book_title")
    publisher = request.args.get("publisher")
    pub_start = request.args.get("Publishstart")
    pub_end = request.args.get("Publishend")
    rating_low = request.args.get("ratinghigh")
    rating_high = request.args.get("ratinglow")
    description = request.args.get("comment")
    if author_name:
        author_name = author_name.strip().lower().replace(',', '|')
    if book_title:
        book_title = book_title.strip().lower()
    if publisher:
        publisher = publisher.strip().lower()

    searchterm = []
    cc_present = False
    for c in cc:
        if request.args.get('custom_column_' + str(c.id)):
            searchterm.extend([(u"%s: %s" % (c.name, request.args.get('custom_column_' + str(c.id))))])
            cc_present = True

    if include_tag_inputs or exclude_tag_inputs or include_series_inputs or exclude_series_inputs or \
        include_languages_inputs or exclude_languages_inputs or author_name or book_title or \
        publisher or pub_start or pub_end or rating_low or rating_high or description or cc_present or \
        include_extension_inputs or exclude_extension_inputs:
        searchterm = []
        searchterm.extend((author_name.replace('|', ','), book_title, publisher))
        if pub_start:
            try:
                searchterm.extend([_(u"Published after ") +
                                   format_date(datetime.datetime.strptime(pub_start, "%Y-%m-%d"),
                                               format='medium', locale=get_locale())])
            except ValueError:
                pub_start = u""
        if pub_end:
            try:
                searchterm.extend([_(u"Published before ") +
                                   format_date(datetime.datetime.strptime(pub_end, "%Y-%m-%d"),
                                               format='medium', locale=get_locale())])
            except ValueError:
                pub_start = u""
        tag_names = db.session.query(db.Tags).filter(db.Tags.id.in_(include_tag_inputs)).all()
        searchterm.extend(tag.name for tag in tag_names)
        serie_names = db.session.query(db.Series).filter(db.Series.id.in_(include_series_inputs)).all()
        searchterm.extend(serie.name for serie in serie_names)
        language_names = db.session.query(db.Languages).filter(db.Languages.id.in_(include_languages_inputs)).all()
        if language_names:
            language_names = speaking_language(language_names)
        searchterm.extend(language.name for language in language_names)
        if rating_high:
            searchterm.extend([_(u"Rating <= %(rating)s", rating=rating_high)])
        if rating_low:
            searchterm.extend([_(u"Rating >= %(rating)s", rating=rating_low)])
        searchterm.extend(ext for ext in include_extension_inputs)
        searchterm.extend(ext for ext in exclude_extension_inputs)
        # handle custom columns
        for c in cc:
            if request.args.get('custom_column_' + str(c.id)):
                searchterm.extend([(u"%s: %s" % (c.name, request.args.get('custom_column_' + str(c.id))))])
        searchterm = " + ".join(filter(None, searchterm))
        q = q.filter()
        if author_name:
            q = q.filter(db.Books.authors.any(func.lower(db.Authors.name).ilike("%" + author_name + "%")))
        if book_title:
            q = q.filter(func.lower(db.Books.title).ilike("%" + book_title + "%"))
        if pub_start:
            q = q.filter(db.Books.pubdate >= pub_start)
        if pub_end:
            q = q.filter(db.Books.pubdate <= pub_end)
        if publisher:
            q = q.filter(db.Books.publishers.any(func.lower(db.Publishers.name).ilike("%" + publisher + "%")))
        for tag in include_tag_inputs:
            q = q.filter(db.Books.tags.any(db.Tags.id == tag))
        for tag in exclude_tag_inputs:
            q = q.filter(not_(db.Books.tags.any(db.Tags.id == tag)))
        for serie in include_series_inputs:
            q = q.filter(db.Books.series.any(db.Series.id == serie))
        for serie in exclude_series_inputs:
            q = q.filter(not_(db.Books.series.any(db.Series.id == serie)))
        for extension in include_extension_inputs:
            q = q.filter(db.Books.data.any(db.Data.format == extension))
        for extension in exclude_extension_inputs:
            q = q.filter(not_(db.Books.data.any(db.Data.format == extension)))
        if current_user.filter_language() != "all":
            q = q.filter(db.Books.languages.any(db.Languages.lang_code == current_user.filter_language()))
        else:
            for language in include_languages_inputs:
                q = q.filter(db.Books.languages.any(db.Languages.id == language))
            for language in exclude_languages_inputs:
                q = q.filter(not_(db.Books.series.any(db.Languages.id == language)))
        if rating_high:
            rating_high = int(rating_high) * 2
            q = q.filter(db.Books.ratings.any(db.Ratings.rating <= rating_high))
        if rating_low:
            rating_low = int(rating_low) * 2
            q = q.filter(db.Books.ratings.any(db.Ratings.rating >= rating_low))
        if description:
            q = q.filter(db.Books.comments.any(func.lower(db.Comments.text).ilike("%" + description + "%")))

        # search custom culumns
        for c in cc:
            custom_query = request.args.get('custom_column_' + str(c.id))
            if custom_query:
                if c.datatype == 'bool':
                    q = q.filter(getattr(db.Books, 'custom_column_' + str(c.id)).any(
                        db.cc_classes[c.id].value == (custom_query == "True")))
                elif c.datatype == 'int':
                    q = q.filter(getattr(db.Books, 'custom_column_' + str(c.id)).any(
                        db.cc_classes[c.id].value == custom_query))
                else:
                    q = q.filter(getattr(db.Books, 'custom_column_' + str(c.id)).any(
                        func.lower(db.cc_classes[c.id].value).ilike("%" + custom_query + "%")))
        q = q.all()
        ids = list()
        for element in q:
            ids.append(element.id)
        searched_ids[current_user.id] = ids
        return render_title_template('search.html', searchterm=searchterm,
                                     entries=q, title=_(u"search"), page="search")
    # prepare data for search-form
    tags = db.session.query(db.Tags).join(db.books_tags_link).join(db.Books).filter(common_filters()) \
        .group_by(text('books_tags_link.tag')).order_by(db.Tags.name).all()
    series = db.session.query(db.Series).join(db.books_series_link).join(db.Books).filter(common_filters()) \
        .group_by(text('books_series_link.series')).order_by(db.Series.name).filter(common_filters()).all()
    extensions = db.session.query(db.Data).join(db.Books).filter(common_filters()) \
        .group_by(db.Data.format).order_by(db.Data.format).all()

    if current_user.filter_language() == u"all":
        languages = speaking_language()
    else:
        languages = None
    return render_title_template('search_form.html', tags=tags, languages=languages, extensions=extensions,
                                 series=series, title=_(u"search"), cc=cc, page="advsearch")


def render_read_books(page, are_read, as_xml=False, order=None, *args, **kwargs):
    order = order or []
    if not config.config_read_column:
<<<<<<< HEAD
        readBooks = ub.session.query(ub.ReadBook).filter(ub.ReadBook.user_id == int(current_user.id))\
            .filter(ub.ReadBook.read_status == ub.ReadBook.STATUS_FINISHED).all()
=======
        readBooks = ub.session.query(ub.ReadBook).filter(ub.ReadBook.user_id == int(current_user.id)) \
            .filter(ub.ReadBook.is_read == True).all()
>>>>>>> 2c429722
        readBookIds = [x.book_id for x in readBooks]
    else:
        try:
            readBooks = db.session.query(db.cc_classes[config.config_read_column]) \
                .filter(db.cc_classes[config.config_read_column].value == True).all()
            readBookIds = [x.book for x in readBooks]
        except KeyError:
            log.error("Custom Column No.%d is not existing in calibre database", config.config_read_column)
            readBookIds = []

    if are_read:
        db_filter = db.Books.id.in_(readBookIds)
    else:
        db_filter = ~db.Books.id.in_(readBookIds)

    entries, random, pagination = fill_indexpage(page, db.Books, db_filter, order)

    if as_xml:
        return entries, pagination
    else:
        if are_read:
            name = _(u'Read Books') + ' (' + str(len(readBookIds)) + ')'
            pagename = "read"
        else:
            total_books = db.session.query(func.count(db.Books.id)).filter(common_filters()).scalar()
            name = _(u'Unread Books') + ' (' + str(total_books - len(readBookIds)) + ')'
            pagename = "unread"
        return render_title_template('index.html', random=random, entries=entries, pagination=pagination,
                                     title=name, page=pagename)


def render_archived_books(page, order):
    order = order or []
    archived_books = (
        ub.session.query(ub.ArchivedBook)
        .filter(ub.ArchivedBook.user_id == int(current_user.id))
        .filter(ub.ArchivedBook.is_archived == True)
        .all()
    )
    archived_book_ids = [archived_book.book_id for archived_book in archived_books]

    archived_filter = db.Books.id.in_(archived_book_ids)

    entries, random, pagination = fill_indexpage_with_archived_books(page, db.Books, archived_filter, order,
                                                                     allow_show_archived=True)

    name = _(u'Archived Books') + ' (' + str(len(archived_book_ids)) + ')'
    pagename = "archived"
    return render_title_template('index.html', random=random, entries=entries, pagination=pagination,
                                 title=name, page=pagename)

# ################################### Download/Send ##################################################################


@web.route("/cover/<int:book_id>")
@login_required_if_no_ano
def get_cover(book_id):
    return get_book_cover(book_id)


@web.route("/show/<int:book_id>/<book_format>", defaults={'anyname': 'None'})
@web.route("/show/<int:book_id>/<book_format>/<anyname>")
@login_required_if_no_ano
@viewer_required
def serve_book(book_id, book_format, anyname):
    book_format = book_format.split(".")[0]
    book = db.session.query(db.Books).filter(db.Books.id == book_id).first()
    data = db.session.query(db.Data).filter(db.Data.book == book.id).filter(db.Data.format == book_format.upper()) \
        .first()
    log.info('Serving book: %s', data.name)
    if config.config_use_google_drive:
        headers = Headers()
        headers["Content-Type"] = mimetypes.types_map.get('.' + book_format, "application/octet-stream")
        df = getFileFromEbooksFolder(book.path, data.name + "." + book_format)
        return do_gdrive_download(df, headers)
    else:
        return send_from_directory(os.path.join(config.config_calibre_dir, book.path), data.name + "." + book_format)


@web.route("/download/<int:book_id>/<book_format>", defaults={'anyname': 'None'})
@web.route("/download/<int:book_id>/<book_format>/<anyname>")
@login_required_if_no_ano
@download_required
def download_link(book_id, book_format, anyname):
    return get_download_link(book_id, book_format.lower())


@web.route('/send/<int:book_id>/<book_format>/<int:convert>')
@login_required
@download_required
def send_to_kindle(book_id, book_format, convert):
    if not config.get_mail_server_configured():
        flash(_(u"Please configure the SMTP mail settings first..."), category="error")
    elif current_user.kindle_mail:
        result = send_mail(book_id, book_format, convert, current_user.kindle_mail, config.config_calibre_dir,
                           current_user.nickname)
        if result is None:
            flash(_(u"Book successfully queued for sending to %(kindlemail)s", kindlemail=current_user.kindle_mail),
                  category="success")
            ub.update_download(book_id, int(current_user.id))
        else:
            flash(_(u"Oops! There was an error sending this book: %(res)s", res=result), category="error")
    else:
        flash(_(u"Please update your profile with a valid Send to Kindle E-mail Address."), category="error")
    if "HTTP_REFERER" in request.environ:
        return redirect(request.environ["HTTP_REFERER"])
    else:
        return redirect(url_for('web.index'))


# ################################### Login Logout ##################################################################


@web.route('/register', methods=['GET', 'POST'])
def register():
    if not config.config_public_reg:
        abort(404)
    if current_user is not None and current_user.is_authenticated:
        return redirect(url_for('web.index'))
    if not config.get_mail_server_configured():
        flash(_(u"E-Mail server is not configured, please contact your administrator!"), category="error")
        return render_title_template('register.html', title=_(u"register"), page="register")

    if request.method == "POST":
        to_save = request.form.to_dict()
        if not to_save["nickname"] or not to_save["email"]:
            flash(_(u"Please fill out all fields!"), category="error")
            return render_title_template('register.html', title=_(u"register"), page="register")

        existing_user = ub.session.query(ub.User).filter(func.lower(ub.User.nickname) == to_save["nickname"]
                                                         .lower()).first()
        existing_email = ub.session.query(ub.User).filter(ub.User.email == to_save["email"].lower()).first()
        if not existing_user and not existing_email:
            content = ub.User()
            # content.password = generate_password_hash(to_save["password"])
            if check_valid_domain(to_save["email"]):
                content.nickname = to_save["nickname"]
                content.email = to_save["email"]
                password = generate_random_password()
                content.password = generate_password_hash(password)
                content.role = config.config_default_role
                content.sidebar_view = config.config_default_show
                # content.mature_content = bool(config.config_default_show & constants.MATURE_CONTENT)
                try:
                    ub.session.add(content)
                    ub.session.commit()
                    if feature_support['oauth']:
                        register_user_with_oauth(content)
                    send_registration_mail(to_save["email"], to_save["nickname"], password)
                except Exception:
                    ub.session.rollback()
                    flash(_(u"An unknown error occurred. Please try again later."), category="error")
                    return render_title_template('register.html', title=_(u"register"), page="register")
            else:
                flash(_(u"Your e-mail is not allowed to register"), category="error")
                log.info('Registering failed for user "%s" e-mail adress: %s', to_save['nickname'], to_save["email"])
                return render_title_template('register.html', title=_(u"register"), page="register")
            flash(_(u"Confirmation e-mail was send to your e-mail account."), category="success")
            return redirect(url_for('web.login'))
        else:
            flash(_(u"This username or e-mail address is already in use."), category="error")
            return render_title_template('register.html', title=_(u"register"), page="register")

    if feature_support['oauth']:
        register_user_with_oauth()
    return render_title_template('register.html', config=config, title=_(u"register"), page="register")


@web.route('/login', methods=['GET', 'POST'])
def login():
    if not config.db_configured:
        log.debug(u"Redirect to initial configuration")
        return redirect(url_for('admin.basic_configuration'))
    if current_user is not None and current_user.is_authenticated:
        return redirect(url_for('web.index'))
    if config.config_login_type == constants.LOGIN_LDAP and not services.ldap:
        log.error(u"Cannot activate LDAP authentication")
        flash(_(u"Cannot activate LDAP authentication"), category="error")
    if request.method == "POST":
        form = request.form.to_dict()
        user = ub.session.query(ub.User).filter(func.lower(ub.User.nickname) == form['username'].strip().lower()) \
            .first()
        if config.config_login_type == constants.LOGIN_LDAP and services.ldap and user and form['password'] != "":
            login_result, error = services.ldap.bind_user(form['username'], form['password'])
            if login_result:
                login_user(user, remember=True)
                log.debug(u"You are now logged in as: '%s'", user.nickname)
                flash(_(u"you are now logged in as: '%(nickname)s'", nickname=user.nickname),
                      category="success")
                return redirect_back(url_for("web.index"))
            elif login_result is None and user and check_password_hash(str(user.password), form['password']) \
                and user.nickname != "Guest":
                login_user(user, remember=True)
                log.info("Local Fallback Login as: '%s'", user.nickname)
                flash(_(u"Fallback Login as: '%(nickname)s', LDAP Server not reachable, or user not known",
                        nickname=user.nickname),
                      category="warning")
                return redirect_back(url_for("web.index"))
            elif login_result is None:
                log.info(error)
                flash(_(u"Could not login: %(message)s", message=error), category="error")
            else:
                ipAdress = request.headers.get('X-Forwarded-For', request.remote_addr)
                log.info('LDAP Login failed for user "%s" IP-adress: %s', form['username'], ipAdress)
                flash(_(u"Wrong Username or Password"), category="error")
        else:
            ipAdress = request.headers.get('X-Forwarded-For', request.remote_addr)
            if 'forgot' in form and form['forgot'] == 'forgot':
                if user != None and user.nickname != "Guest":
                    ret, __ = reset_password(user.id)
                    if ret == 1:
                        flash(_(u"New Password was send to your email address"), category="info")
                        log.info('Password reset for user "%s" IP-adress: %s', form['username'], ipAdress)
                    else:
                        log.info(u"An unknown error occurred. Please try again later")
                        flash(_(u"An unknown error occurred. Please try again later."), category="error")
                else:
                    flash(_(u"Please enter valid username to reset password"), category="error")
                    log.info('Username missing for password reset IP-adress: %s', ipAdress)
            else:
                if user and check_password_hash(str(user.password), form['password']) and user.nickname != "Guest":
                    login_user(user, remember=True)
                    log.debug(u"You are now logged in as: '%s'", user.nickname)
                    flash(_(u"You are now logged in as: '%(nickname)s'", nickname=user.nickname), category="success")
                    config.config_is_initial = False
                    return redirect_back(url_for("web.index"))
                else:
                    log.info('Login failed for user "%s" IP-adress: %s', form['username'], ipAdress)
                    flash(_(u"Wrong Username or Password"), category="error")

    if feature_support['oauth']:
        oauth_status = get_oauth_status()
    else:
        oauth_status = None
    next_url = url_for('web.index')
    return render_title_template('login.html',
                                 title=_(u"login"),
                                 next_url=next_url,
                                 config=config,
                                 # oauth_status=oauth_status,
                                 oauth_check=oauth_check,
                                 mail=config.get_mail_server_configured(), page="login")


@web.route('/logout')
@login_required
def logout():
    if current_user is not None and current_user.is_authenticated:
        logout_user()
        if feature_support['oauth'] and (config.config_login_type == 2 or config.config_login_type == 3):
            logout_oauth_user()
    log.debug(u"User logged out")
    return redirect(url_for('web.login'))


@web.route('/remote/login')
@remote_login_required
def remote_login():
    auth_token = ub.RemoteAuthToken()
    ub.session.add(auth_token)
    ub.session.commit()

    verify_url = url_for('web.verify_token', token=auth_token.auth_token, _external=true)
    log.debug(u"Remot Login request with token: %s", auth_token.auth_token)
    return render_title_template('remote_login.html', title=_(u"login"), token=auth_token.auth_token,
                                 verify_url=verify_url, page="remotelogin")


@web.route('/verify/<token>')
@remote_login_required
@login_required
def verify_token(token):
    auth_token = ub.session.query(ub.RemoteAuthToken).filter(ub.RemoteAuthToken.auth_token == token).first()

    # Token not found
    if auth_token is None:
        flash(_(u"Token not found"), category="error")
        log.error(u"Remote Login token not found")
        return redirect(url_for('web.index'))

    # Token expired
    if datetime.datetime.now() > auth_token.expiration:
        ub.session.delete(auth_token)
        ub.session.commit()

        flash(_(u"Token has expired"), category="error")
        log.error(u"Remote Login token expired")
        return redirect(url_for('web.index'))

    # Update token with user information
    auth_token.user_id = current_user.id
    auth_token.verified = True
    ub.session.commit()

    flash(_(u"Success! Please return to your device"), category="success")
    log.debug(u"Remote Login token for userid %s verified", auth_token.user_id)
    return redirect(url_for('web.index'))


@web.route('/ajax/verify_token', methods=['POST'])
@remote_login_required
def token_verified():
    token = request.form['token']
    auth_token = ub.session.query(ub.RemoteAuthToken).filter(ub.RemoteAuthToken.auth_token == token).first()

    data = {}

    # Token not found
    if auth_token is None:
        data['status'] = 'error'
        data['message'] = _(u"Token not found")

    # Token expired
    elif datetime.datetime.now() > auth_token.expiration:
        ub.session.delete(auth_token)
        ub.session.commit()

        data['status'] = 'error'
        data['message'] = _(u"Token has expired")

    elif not auth_token.verified:
        data['status'] = 'not_verified'

    else:
        user = ub.session.query(ub.User).filter(ub.User.id == auth_token.user_id).first()
        login_user(user)

        ub.session.delete(auth_token)
        ub.session.commit()

        data['status'] = 'success'
        log.debug(u"Remote Login for userid %s succeded", user.id)
        flash(_(u"you are now logged in as: '%(nickname)s'", nickname=user.nickname), category="success")

    response = make_response(json.dumps(data, ensure_ascii=False))
    response.headers["Content-Type"] = "application/json; charset=utf-8"

    return response


# ################################### Users own configuration #########################################################


@web.route("/me", methods=["GET", "POST"])
@login_required
def profile():
    downloads = list()
    languages = speaking_language()
    translations = babel.list_translations() + [LC('en')]
    kobo_support = feature_support['kobo'] and config.config_kobo_sync
    if feature_support['oauth']:
        oauth_status = get_oauth_status()
    else:
        oauth_status = None

    for book in current_user.downloads:
        downloadBook = db.session.query(db.Books).filter(db.Books.id == book.book_id).first()
        if downloadBook:
            downloads.append(db.session.query(db.Books).filter(db.Books.id == book.book_id).first())
        else:
            ub.delete_download(book.book_id)
    if request.method == "POST":
        to_save = request.form.to_dict()
        current_user.random_books = 0
        if current_user.role_passwd() or current_user.role_admin():
            if "password" in to_save and to_save["password"]:
                current_user.password = generate_password_hash(to_save["password"])
        if "kindle_mail" in to_save and to_save["kindle_mail"] != current_user.kindle_mail:
            current_user.kindle_mail = to_save["kindle_mail"]
        if "allowed_tags" in to_save and to_save["allowed_tags"] != current_user.allowed_tags:
            current_user.allowed_tags = to_save["allowed_tags"].strip()
        if to_save["email"] and to_save["email"] != current_user.email:
            if config.config_public_reg and not check_valid_domain(to_save["email"]):
                flash(_(u"E-mail is not from valid domain"), category="error")
                return render_title_template("user_edit.html", content=current_user, downloads=downloads,
                                             title=_(u"%(name)s's profile", name=current_user.nickname), page="me",
                                             kobo_support=kobo_support,
                                             registered_oauth=oauth_check, oauth_status=oauth_status)
        if "nickname" in to_save and to_save["nickname"] != current_user.nickname:
            # Query User nickname, if not existing, change
            if not ub.session.query(ub.User).filter(ub.User.nickname == to_save["nickname"]).scalar():
                current_user.nickname = to_save["nickname"]
            else:
                flash(_(u"This username is already taken"), category="error")
                return render_title_template("user_edit.html",
                                             translations=translations,
                                             languages=languages,
                                             kobo_support=kobo_support,
                                             new_user=0, content=current_user,
                                             downloads=downloads,
                                             registered_oauth=oauth_check,
                                             title=_(u"Edit User %(nick)s",
                                                     nick=current_user.nickname),
                                             page="edituser")
            current_user.email = to_save["email"]
        if "show_random" in to_save and to_save["show_random"] == "on":
            current_user.random_books = 1
        if "default_language" in to_save:
            current_user.default_language = to_save["default_language"]
        if "locale" in to_save:
            current_user.locale = to_save["locale"]

        val = 0
        for key, __ in to_save.items():
            if key.startswith('show'):
                val += int(key[5:])
        current_user.sidebar_view = val
        if "Show_detail_random" in to_save:
            current_user.sidebar_view += constants.DETAIL_RANDOM

        # current_user.mature_content = "Show_mature_content" in to_save

        try:
            ub.session.commit()
        except IntegrityError:
            ub.session.rollback()
            flash(_(u"Found an existing account for this e-mail address."), category="error")
            log.debug(u"Found an existing account for this e-mail address.")
            return render_title_template("user_edit.html", content=current_user, downloads=downloads,
                                         translations=translations, kobo_support=kobo_support,
                                         title=_(u"%(name)s's profile", name=current_user.nickname), page="me",
                                         registered_oauth=oauth_check, oauth_status=oauth_status)
        flash(_(u"Profile updated"), category="success")
        log.debug(u"Profile updated")
    return render_title_template("user_edit.html", translations=translations, profile=1, languages=languages,
                                 content=current_user, downloads=downloads, kobo_support=kobo_support,
                                 title=_(u"%(name)s's profile", name=current_user.nickname),
                                 page="me", registered_oauth=oauth_check, oauth_status=oauth_status)


# ###################################Show single book ##################################################################


@web.route("/read/<int:book_id>/<book_format>")
@login_required_if_no_ano
@viewer_required
def read_book(book_id, book_format):
    book = db.session.query(db.Books).filter(db.Books.id == book_id).filter(common_filters()).first()
    if not book:
        flash(_(u"Error opening eBook. File does not exist or file is not accessible:"), category="error")
        log.debug(u"Error opening eBook. File does not exist or file is not accessible:")
        return redirect(url_for("web.index"))

    # check if book has bookmark
    bookmark = None
    if current_user.is_authenticated:
        bookmark = ub.session.query(ub.Bookmark).filter(and_(ub.Bookmark.user_id == int(current_user.id),
                                                             ub.Bookmark.book_id == book_id,
                                                             ub.Bookmark.format == book_format.upper())).first()
    if book_format.lower() == "epub":
        log.debug(u"Start epub reader for %d", book_id)
        return render_title_template('read.html', bookid=book_id, title=_(u"Read a Book"), bookmark=bookmark)
    elif book_format.lower() == "pdf":
        log.debug(u"Start pdf reader for %d", book_id)
        return render_title_template('readpdf.html', pdffile=book_id, title=_(u"Read a Book"))
    elif book_format.lower() == "txt":
        log.debug(u"Start txt reader for %d", book_id)
        return render_title_template('readtxt.html', txtfile=book_id, title=_(u"Read a Book"))
    else:
        for fileExt in ["mp3", "m4b", "m4a"]:
            if book_format.lower() == fileExt:
                entries = db.session.query(db.Books).filter(db.Books.id == book_id).filter(common_filters()).first()
                log.debug(u"Start mp3 listening for %d", book_id)
                return render_title_template('listenmp3.html', mp3file=book_id, audioformat=book_format.lower(),
                                             title=_(u"Read a Book"), entry=entries, bookmark=bookmark)
        for fileExt in ["cbr", "cbt", "cbz"]:
            if book_format.lower() == fileExt:
                all_name = str(book_id)
                log.debug(u"Start comic reader for %d", book_id)
                return render_title_template('readcbr.html', comicfile=all_name, title=_(u"Read a Book"),
                                             extension=fileExt)
        # if feature_support['rar']:
        #    extensionList = ["cbr","cbt","cbz"]
        # else:
        #     extensionList = ["cbt","cbz"]
        # for fileext in extensionList:
        #     if book_format.lower() == fileext:
        #         return render_title_template('readcbr.html', comicfile=book_id,
        #         extension=fileext, title=_(u"Read a Book"), book=book)
        log.debug(u"Error opening eBook. File does not exist or file is not accessible:")
        flash(_(u"Error opening eBook. File does not exist or file is not accessible."), category="error")
        return redirect(url_for("web.index"))


@web.route("/book/<int:book_id>")
@login_required_if_no_ano
def show_book(book_id):
    entries = db.session.query(db.Books).filter(and_(db.Books.id == book_id,
                                                     common_filters(allow_show_archived=True))).first()
    if entries:
        for index in range(0, len(entries.languages)):
            try:
                entries.languages[index].language_name = LC.parse(entries.languages[index].lang_code).get_language_name(
                    get_locale())
            except UnknownLocaleError:
                entries.languages[index].language_name = _(
                    isoLanguages.get(part3=entries.languages[index].lang_code).name)
        cc = get_cc_columns()
        book_in_shelfs = []
        shelfs = ub.session.query(ub.BookShelf).filter(ub.BookShelf.book_id == book_id).all()
        for entry in shelfs:
            book_in_shelfs.append(entry.shelf)

        if not current_user.is_anonymous:
            if not config.config_read_column:
                matching_have_read_book = ub.session.query(ub.ReadBook). \
                    filter(and_(ub.ReadBook.user_id == int(current_user.id), ub.ReadBook.book_id == book_id)).all()
                have_read = len(
                    matching_have_read_book) > 0 and matching_have_read_book[0].read_status == ub.ReadBook.STATUS_FINISHED
            else:
                try:
                    matching_have_read_book = getattr(entries, 'custom_column_' + str(config.config_read_column))
                    have_read = len(matching_have_read_book) > 0 and matching_have_read_book[0].value
                except KeyError:
                    log.error("Custom Column No.%d is not existing in calibre database", config.config_read_column)
                    have_read = None

            archived_book = ub.session.query(ub.ArchivedBook).\
                filter(and_(ub.ArchivedBook.user_id == int(current_user.id),
                            ub.ArchivedBook.book_id == book_id)).first()
            is_archived = archived_book and archived_book.is_archived

        else:
            have_read = None
            is_archived = None

        entries.tags = sort(entries.tags, key=lambda tag: tag.name)

        entries = order_authors(entries)

        kindle_list = check_send_to_kindle(entries)
        reader_list = check_read_formats(entries)

        audioentries = []
        for media_format in entries.data:
            if media_format.format.lower() in constants.EXTENSIONS_AUDIO:
                audioentries.append(media_format.format.lower())

        return render_title_template('detail.html', entry=entries, audioentries=audioentries, cc=cc,
<<<<<<< HEAD
                                     is_xhr=request.headers.get('X-Requested-With')=='XMLHttpRequest', title=entries.title, books_shelfs=book_in_shelfs,
                                     have_read=have_read, is_archived=is_archived, kindle_list=kindle_list, reader_list=reader_list, page="book")
=======
                                     is_xhr=request.headers.get('X-Requested-With') == 'XMLHttpRequest',
                                     title=entries.title, books_shelfs=book_in_shelfs,
                                     have_read=have_read, kindle_list=kindle_list, reader_list=reader_list, page="book")
>>>>>>> 2c429722
    else:
        log.debug(u"Error opening eBook. File does not exist or file is not accessible:")
        flash(_(u"Error opening eBook. File does not exist or file is not accessible:"), category="error")
        return redirect(url_for("web.index"))<|MERGE_RESOLUTION|>--- conflicted
+++ resolved
@@ -46,17 +46,10 @@
 from . import constants, logger, isoLanguages, services, worker
 from . import searched_ids, lm, babel, db, ub, config, get_locale, app
 from .gdriveutils import getFileFromEbooksFolder, do_gdrive_download
-<<<<<<< HEAD
 from .helper import common_filters, get_search_results, fill_indexpage, fill_indexpage_with_archived_books, \
     speaking_language, check_valid_domain, order_authors, get_typeahead, render_task_status, json_serial, \
     get_cc_columns, get_book_cover, get_download_link, send_mail, generate_random_password, \
     send_registration_mail, check_send_to_kindle, check_read_formats, lcase, tags_filters, reset_password
-=======
-from .helper import common_filters, get_search_results, fill_indexpage, speaking_language, check_valid_domain, \
-    order_authors, get_typeahead, render_task_status, json_serial, get_cc_columns, \
-    get_book_cover, get_download_link, send_mail, generate_random_password, send_registration_mail, \
-    check_send_to_kindle, check_read_formats, lcase, tags_filters, reset_password
->>>>>>> 2c429722
 from .pagination import Pagination
 from .redirect import redirect_back
 
@@ -1082,13 +1075,8 @@
 def render_read_books(page, are_read, as_xml=False, order=None, *args, **kwargs):
     order = order or []
     if not config.config_read_column:
-<<<<<<< HEAD
         readBooks = ub.session.query(ub.ReadBook).filter(ub.ReadBook.user_id == int(current_user.id))\
             .filter(ub.ReadBook.read_status == ub.ReadBook.STATUS_FINISHED).all()
-=======
-        readBooks = ub.session.query(ub.ReadBook).filter(ub.ReadBook.user_id == int(current_user.id)) \
-            .filter(ub.ReadBook.is_read == True).all()
->>>>>>> 2c429722
         readBookIds = [x.book_id for x in readBooks]
     else:
         try:
@@ -1628,14 +1616,8 @@
                 audioentries.append(media_format.format.lower())
 
         return render_title_template('detail.html', entry=entries, audioentries=audioentries, cc=cc,
-<<<<<<< HEAD
                                      is_xhr=request.headers.get('X-Requested-With')=='XMLHttpRequest', title=entries.title, books_shelfs=book_in_shelfs,
                                      have_read=have_read, is_archived=is_archived, kindle_list=kindle_list, reader_list=reader_list, page="book")
-=======
-                                     is_xhr=request.headers.get('X-Requested-With') == 'XMLHttpRequest',
-                                     title=entries.title, books_shelfs=book_in_shelfs,
-                                     have_read=have_read, kindle_list=kindle_list, reader_list=reader_list, page="book")
->>>>>>> 2c429722
     else:
         log.debug(u"Error opening eBook. File does not exist or file is not accessible:")
         flash(_(u"Error opening eBook. File does not exist or file is not accessible:"), category="error")
