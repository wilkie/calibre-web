# -*- coding: utf-8 -*-

#  This file is part of the Calibre-Web (https://github.com/janeczku/calibre-web)
#    Copyright (C) 2012-2019 janeczku, OzzieIsaacs, andrerfcsantos, idalin
#
#  This program is free software: you can redistribute it and/or modify
#  it under the terms of the GNU General Public License as published by
#  the Free Software Foundation, either version 3 of the License, or
#  (at your option) any later version.
#
#  This program is distributed in the hope that it will be useful,
#  but WITHOUT ANY WARRANTY; without even the implied warranty of
#  MERCHANTABILITY or FITNESS FOR A PARTICULAR PURPOSE.  See the
#  GNU General Public License for more details.
#
#  You should have received a copy of the GNU General Public License
#  along with this program. If not, see <http://www.gnu.org/licenses/>.

from __future__ import division, print_function, unicode_literals
import sys
import os
import errno
import signal
import socket

try:
    from gevent.pywsgi import WSGIServer
    from gevent.pool import Pool
    from gevent import __version__ as _version
<<<<<<< HEAD
    VERSION = {'Gevent': 'v' + _version}
=======
    VERSION = 'Gevent ' + _version
>>>>>>> 929f3233
    _GEVENT = True
except ImportError:
    from tornado.wsgi import WSGIContainer
    from tornado.httpserver import HTTPServer
    from tornado.ioloop import IOLoop
    from tornado import version as _version
<<<<<<< HEAD
    VERSION = {'Tornado': 'v' + _version}
    _GEVENT = False

from . import logger, global_WorkerThread
=======
    VERSION = 'Tornado ' + _version
    _GEVENT = False

from . import logger


log = logger.create()
>>>>>>> 929f3233


log = logger.create()

<<<<<<< HEAD

class WebServer:
=======
def _readable_listen_address(address, port):
    if ':' in address:
        address = "[" + address + "]"
    return '%s:%s' % (address, port)


class WebServer(object):
>>>>>>> 929f3233

    def __init__(self):
        signal.signal(signal.SIGINT, self._killServer)
        signal.signal(signal.SIGTERM, self._killServer)

        self.wsgiserver = None
        self.access_logger = None
        self.restart = False
        self.app = None
        self.listen_address = None
        self.listen_port = None
<<<<<<< HEAD
        self.IPV6 = False
=======
>>>>>>> 929f3233
        self.unix_socket_file = None
        self.ssl_args = None

    def init_app(self, application, config):
        self.app = application
        self.listen_address = config.get_config_ipaddress()
<<<<<<< HEAD
        self.IPV6 = config.get_ipaddress_type()
=======
>>>>>>> 929f3233
        self.listen_port = config.config_port

        if config.config_access_log:
            log_name = "gevent.access" if _GEVENT else "tornado.access"
            formatter = logger.ACCESS_FORMATTER_GEVENT if _GEVENT else logger.ACCESS_FORMATTER_TORNADO
            self.access_logger = logger.create_access_log(config.config_access_logfile, log_name, formatter)
        else:
            if not _GEVENT:
                logger.get('tornado.access').disabled = True

        certfile_path = config.get_config_certfile()
        keyfile_path = config.get_config_keyfile()
        if certfile_path and keyfile_path:
            if os.path.isfile(certfile_path) and os.path.isfile(keyfile_path):
<<<<<<< HEAD
                self.ssl_args = {"certfile": certfile_path,
                                  "keyfile": keyfile_path}
=======
                self.ssl_args = dict(certfile=certfile_path, keyfile=keyfile_path)
>>>>>>> 929f3233
            else:
                log.warning('The specified paths for the ssl certificate file and/or key file seem to be broken. Ignoring ssl.')
                log.warning('Cert path: %s', certfile_path)
                log.warning('Key path:  %s', keyfile_path)

    def _make_gevent_unix_socket(self, socket_file):
        # the socket file must not exist prior to bind()
        if os.path.exists(socket_file):
            # avoid nuking regular files and symbolic links (could be a mistype or security issue)
            if os.path.isfile(socket_file) or os.path.islink(socket_file):
                raise OSError(errno.EEXIST, os.strerror(errno.EEXIST), socket_file)
            os.remove(socket_file)

        unix_sock = WSGIServer.get_listener(socket_file, family=socket.AF_UNIX)
        self.unix_socket_file = socket_file

        # ensure current user and group have r/w permissions, no permissions for other users
        # this way the socket can be shared in a semi-secure manner
        # between the user running calibre-web and the user running the fronting webserver
        os.chmod(socket_file, 0o660)

        return unix_sock

    def _make_gevent_socket(self):
        if os.name != 'nt':
            unix_socket_file = os.environ.get("CALIBRE_UNIX_SOCKET")
            if unix_socket_file:
<<<<<<< HEAD
                output = "socket:" + unix_socket_file + ":" + str(self.listen_port)
                return self._make_gevent_unix_socket(unix_socket_file), output

        if self.listen_address:
            return (self.listen_address, self.listen_port), self._get_readable_listen_address()

        if os.name == 'nt':
            self.listen_address = '0.0.0.0'
            return (self.listen_address, self.listen_port), self._get_readable_listen_address()

        address = ('', self.listen_port)
        try:
            sock = WSGIServer.get_listener(address, family=socket.AF_INET6)
            output = self._get_readable_listen_address(True)
        except socket.error as ex:
            log.error('%s', ex)
            log.warning('Unable to listen on "", trying on IPv4 only...')
            output = self._get_readable_listen_address(False)
            sock = WSGIServer.get_listener(address, family=socket.AF_INET)
        return sock, output

    def _start_gevent(self):
        ssl_args = self.ssl_args or {}

        try:
            sock, output = self._make_gevent_socket()
=======
                return self._make_gevent_unix_socket(unix_socket_file), "unix:" + unix_socket_file

        if self.listen_address:
            return (self.listen_address, self.listen_port), None

        if os.name == 'nt':
            self.listen_address = '0.0.0.0'
            return (self.listen_address, self.listen_port), None

        try:
            address = ('::', self.listen_port)
            sock = WSGIServer.get_listener(address, family=socket.AF_INET6)
        except socket.error as ex:
            log.error('%s', ex)
            log.warning('Unable to listen on "", trying on IPv4 only...')
            address = ('', self.listen_port)
            sock = WSGIServer.get_listener(address, family=socket.AF_INET)

        return sock, _readable_listen_address(*address)

    def _start_gevent(self):
        ssl_args = self.ssl_args or {}

        try:
            sock, output = self._make_gevent_socket()
            if output is None:
                output = _readable_listen_address(self.listen_address, self.listen_port)
>>>>>>> 929f3233
            log.info('Starting Gevent server on %s', output)
            self.wsgiserver = WSGIServer(sock, self.app, log=self.access_logger, spawn=Pool(), **ssl_args)
            self.wsgiserver.serve_forever()
        finally:
            if self.unix_socket_file:
                os.remove(self.unix_socket_file)
                self.unix_socket_file = None

    def _start_tornado(self):
<<<<<<< HEAD
        log.info('Starting Tornado server on %s', self._get_readable_listen_address())

        # Max Buffersize set to 200MB            )
        http_server = HTTPServer(WSGIContainer(self.app),
                    max_buffer_size = 209700000,
                    ssl_options=self.ssl_args)
        http_server.listen(self.listen_port, self.listen_address)
        self.wsgiserver=IOLoop.instance()
=======
        log.info('Starting Tornado server on %s', _readable_listen_address(self.listen_address, self.listen_port))

        # Max Buffersize set to 200MB            )
        http_server = HTTPServer(WSGIContainer(self.app),
                                 max_buffer_size=209700000,
                                 ssl_options=self.ssl_args)
        http_server.listen(self.listen_port, self.listen_address)
        self.wsgiserver = IOLoop.instance()
>>>>>>> 929f3233
        self.wsgiserver.start()
        # wait for stop signal
        self.wsgiserver.close(True)

<<<<<<< HEAD
    def _get_readable_listen_address(self, ipV6=False):
        if self.listen_address == "":
            listen_string = '""'
        else:
            ipV6 = self.IPV6
            listen_string = self.listen_address
        if ipV6:
            adress = "[" + listen_string + "]"
        else:
            adress = listen_string
        return adress + ":" + str(self.listen_port)

=======
>>>>>>> 929f3233
    def start(self):
        try:
            if _GEVENT:
                # leave subprocess out to allow forking for fetchers and processors
                self._start_gevent()
            else:
                self._start_tornado()
        except Exception as ex:
            log.error("Error starting server: %s", ex)
            print("Error starting server: %s" % ex)
            return False
        finally:
            self.wsgiserver = None
<<<<<<< HEAD
            global_WorkerThread.stop()
=======
>>>>>>> 929f3233

        if not self.restart:
            log.info("Performing shutdown of Calibre-Web")
            return True

        log.info("Performing restart of Calibre-Web")
        arguments = list(sys.argv)
        arguments.insert(0, sys.executable)
        if os.name == 'nt':
            arguments = ["\"%s\"" % a for a in arguments]
        os.execv(sys.executable, arguments)
        return True

<<<<<<< HEAD
    def _killServer(self, signum, frame):
=======
    def _killServer(self, ignored_signum, ignored_frame):
>>>>>>> 929f3233
        self.stop()

    def stop(self, restart=False):
        log.info("webserver stop (restart=%s)", restart)
        self.restart = restart
        if self.wsgiserver:
            if _GEVENT:
                self.wsgiserver.close()
            else:
                self.wsgiserver.add_callback(self.wsgiserver.stop)<|MERGE_RESOLUTION|>--- conflicted
+++ resolved
@@ -27,23 +27,13 @@
     from gevent.pywsgi import WSGIServer
     from gevent.pool import Pool
     from gevent import __version__ as _version
-<<<<<<< HEAD
-    VERSION = {'Gevent': 'v' + _version}
-=======
     VERSION = 'Gevent ' + _version
->>>>>>> 929f3233
     _GEVENT = True
 except ImportError:
     from tornado.wsgi import WSGIContainer
     from tornado.httpserver import HTTPServer
     from tornado.ioloop import IOLoop
     from tornado import version as _version
-<<<<<<< HEAD
-    VERSION = {'Tornado': 'v' + _version}
-    _GEVENT = False
-
-from . import logger, global_WorkerThread
-=======
     VERSION = 'Tornado ' + _version
     _GEVENT = False
 
@@ -51,15 +41,9 @@
 
 
 log = logger.create()
->>>>>>> 929f3233
 
 
-log = logger.create()
 
-<<<<<<< HEAD
-
-class WebServer:
-=======
 def _readable_listen_address(address, port):
     if ':' in address:
         address = "[" + address + "]"
@@ -67,7 +51,6 @@
 
 
 class WebServer(object):
->>>>>>> 929f3233
 
     def __init__(self):
         signal.signal(signal.SIGINT, self._killServer)
@@ -79,20 +62,12 @@
         self.app = None
         self.listen_address = None
         self.listen_port = None
-<<<<<<< HEAD
-        self.IPV6 = False
-=======
->>>>>>> 929f3233
         self.unix_socket_file = None
         self.ssl_args = None
 
     def init_app(self, application, config):
         self.app = application
         self.listen_address = config.get_config_ipaddress()
-<<<<<<< HEAD
-        self.IPV6 = config.get_ipaddress_type()
-=======
->>>>>>> 929f3233
         self.listen_port = config.config_port
 
         if config.config_access_log:
@@ -107,12 +82,7 @@
         keyfile_path = config.get_config_keyfile()
         if certfile_path and keyfile_path:
             if os.path.isfile(certfile_path) and os.path.isfile(keyfile_path):
-<<<<<<< HEAD
-                self.ssl_args = {"certfile": certfile_path,
-                                  "keyfile": keyfile_path}
-=======
                 self.ssl_args = dict(certfile=certfile_path, keyfile=keyfile_path)
->>>>>>> 929f3233
             else:
                 log.warning('The specified paths for the ssl certificate file and/or key file seem to be broken. Ignoring ssl.')
                 log.warning('Cert path: %s', certfile_path)
@@ -140,34 +110,6 @@
         if os.name != 'nt':
             unix_socket_file = os.environ.get("CALIBRE_UNIX_SOCKET")
             if unix_socket_file:
-<<<<<<< HEAD
-                output = "socket:" + unix_socket_file + ":" + str(self.listen_port)
-                return self._make_gevent_unix_socket(unix_socket_file), output
-
-        if self.listen_address:
-            return (self.listen_address, self.listen_port), self._get_readable_listen_address()
-
-        if os.name == 'nt':
-            self.listen_address = '0.0.0.0'
-            return (self.listen_address, self.listen_port), self._get_readable_listen_address()
-
-        address = ('', self.listen_port)
-        try:
-            sock = WSGIServer.get_listener(address, family=socket.AF_INET6)
-            output = self._get_readable_listen_address(True)
-        except socket.error as ex:
-            log.error('%s', ex)
-            log.warning('Unable to listen on "", trying on IPv4 only...')
-            output = self._get_readable_listen_address(False)
-            sock = WSGIServer.get_listener(address, family=socket.AF_INET)
-        return sock, output
-
-    def _start_gevent(self):
-        ssl_args = self.ssl_args or {}
-
-        try:
-            sock, output = self._make_gevent_socket()
-=======
                 return self._make_gevent_unix_socket(unix_socket_file), "unix:" + unix_socket_file
 
         if self.listen_address:
@@ -195,7 +137,6 @@
             sock, output = self._make_gevent_socket()
             if output is None:
                 output = _readable_listen_address(self.listen_address, self.listen_port)
->>>>>>> 929f3233
             log.info('Starting Gevent server on %s', output)
             self.wsgiserver = WSGIServer(sock, self.app, log=self.access_logger, spawn=Pool(), **ssl_args)
             self.wsgiserver.serve_forever()
@@ -205,16 +146,6 @@
                 self.unix_socket_file = None
 
     def _start_tornado(self):
-<<<<<<< HEAD
-        log.info('Starting Tornado server on %s', self._get_readable_listen_address())
-
-        # Max Buffersize set to 200MB            )
-        http_server = HTTPServer(WSGIContainer(self.app),
-                    max_buffer_size = 209700000,
-                    ssl_options=self.ssl_args)
-        http_server.listen(self.listen_port, self.listen_address)
-        self.wsgiserver=IOLoop.instance()
-=======
         log.info('Starting Tornado server on %s', _readable_listen_address(self.listen_address, self.listen_port))
 
         # Max Buffersize set to 200MB            )
@@ -223,26 +154,10 @@
                                  ssl_options=self.ssl_args)
         http_server.listen(self.listen_port, self.listen_address)
         self.wsgiserver = IOLoop.instance()
->>>>>>> 929f3233
         self.wsgiserver.start()
         # wait for stop signal
         self.wsgiserver.close(True)
 
-<<<<<<< HEAD
-    def _get_readable_listen_address(self, ipV6=False):
-        if self.listen_address == "":
-            listen_string = '""'
-        else:
-            ipV6 = self.IPV6
-            listen_string = self.listen_address
-        if ipV6:
-            adress = "[" + listen_string + "]"
-        else:
-            adress = listen_string
-        return adress + ":" + str(self.listen_port)
-
-=======
->>>>>>> 929f3233
     def start(self):
         try:
             if _GEVENT:
@@ -256,10 +171,6 @@
             return False
         finally:
             self.wsgiserver = None
-<<<<<<< HEAD
-            global_WorkerThread.stop()
-=======
->>>>>>> 929f3233
 
         if not self.restart:
             log.info("Performing shutdown of Calibre-Web")
@@ -273,11 +184,7 @@
         os.execv(sys.executable, arguments)
         return True
 
-<<<<<<< HEAD
-    def _killServer(self, signum, frame):
-=======
     def _killServer(self, ignored_signum, ignored_frame):
->>>>>>> 929f3233
         self.stop()
 
     def stop(self, restart=False):
