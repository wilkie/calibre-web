--- conflicted
+++ resolved
@@ -43,14 +43,9 @@
 from .web import admin_required, render_title_template, before_request, unconfigured, login_required_if_no_ano
 
 feature_support = {
-<<<<<<< HEAD
-        'ldap': False, # bool(services.ldap),
+        'ldap': bool(services.ldap),
         'goodreads': bool(services.goodreads_support),
         'kobo':  bool(services.kobo)
-=======
-        'ldap': bool(services.ldap),
-        'goodreads': bool(services.goodreads_support)
->>>>>>> b782489a
     }
 
 # try:
@@ -547,25 +542,41 @@
     if config.config_login_type == constants.LOGIN_LDAP:
         _config_string("config_ldap_provider_url")
         _config_int("config_ldap_port")
-        _config_string("config_ldap_schema")
+        # _config_string("config_ldap_schema")
         _config_string("config_ldap_dn")
         _config_string("config_ldap_user_object")
-        if not config.config_ldap_provider_url or not config.config_ldap_port or not config.config_ldap_dn or not config.config_ldap_user_object:
-            return _configuration_result('Please enter a LDAP provider, port, DN and user object identifier', gdriveError)
+        if not config.config_ldap_provider_url \
+            or not config.config_ldap_port \
+            or not config.config_ldap_dn \
+            or not config.config_ldap_user_object:
+                return _configuration_result('Please enter a LDAP provider, '
+                                             'port, DN and user object identifier', gdriveError)
 
         _config_string("config_ldap_serv_username")
-        if not config.config_ldap_serv_username or "config_ldap_serv_password" not in to_save:
+        if "config_ldap_serv_password" in to_save and to_save["config_ldap_serv_password"]:
+            config.set_from_dictionary(to_save, "config_ldap_serv_password", base64.b64encode, encode='UTF-8')
+
+        if not config.config_ldap_serv_username and not config.config_ldap_serv_password:
             return _configuration_result('Please enter a LDAP service account and password', gdriveError)
-        config.set_from_dictionary(to_save, "config_ldap_serv_password", base64.b64encode)
 
         _config_string("config_ldap_group_object_filter")
         _config_string("config_ldap_group_members_field")
         _config_string("config_ldap_group_name")
-        _config_checkbox("config_ldap_use_ssl")
-        _config_checkbox("config_ldap_use_tls")
+        #_config_checkbox("config_ldap_use_ssl")
+        #_config_checkbox("config_ldap_use_tls")
+        _config_int("config_ldap_encryption")
         _config_checkbox("config_ldap_openldap")
-        _config_checkbox("config_ldap_require_cert")
+        # _config_checkbox("config_ldap_require_cert")
         _config_string("config_ldap_cert_path")
+
+        if config.config_ldap_group_object_filter.count("%s") != 1:
+            return _configuration_result('LDAP Group Object Filter Needs to Have One "%s" Format Identifier',
+                                         gdriveError)
+
+        if config.config_ldap_user_object.count("%s") != 1:
+            return _configuration_result('LDAP User Object Filter needs to Have One "%s" Format Identifier',
+                                         gdriveError)
+
         if config.config_ldap_cert_path and not os.path.isfile(config.config_ldap_cert_path):
             return _configuration_result('LDAP Certfile location is not valid, please enter correct path', gdriveError)
 
