--- conflicted
+++ resolved
@@ -176,38 +176,6 @@
     if current_user.role_delete_books():
         book = db.session.query(db.Books).filter(db.Books.id == book_id).first()
         if book:
-<<<<<<< HEAD
-            helper.delete_book(book, config.config_calibre_dir, book_format=book_format.upper())
-            if not book_format:
-                # delete book from Shelfs, Downloads, Read list
-                ub.session.query(ub.BookShelf).filter(ub.BookShelf.book_id == book_id).delete()
-                ub.session.query(ub.ReadBook).filter(ub.ReadBook.book_id == book_id).delete()
-                ub.session.query(ub.ArchivedBook).filter(ub.ArchivedBook.book_id == book_id).delete()
-                ub.delete_download(book_id)
-                ub.session.commit()
-
-                # check if only this book links to:
-                # author, language, series, tags, custom columns
-                modify_database_object([u''], book.authors, db.Authors, db.session, 'author')
-                modify_database_object([u''], book.tags, db.Tags, db.session, 'tags')
-                modify_database_object([u''], book.series, db.Series, db.session, 'series')
-                modify_database_object([u''], book.languages, db.Languages, db.session, 'languages')
-                modify_database_object([u''], book.publishers, db.Publishers, db.session, 'publishers')
-
-                cc = db.session.query(db.Custom_Columns).filter(db.Custom_Columns.datatype.notin_(db.cc_exceptions)).all()
-                for c in cc:
-                    cc_string = "custom_column_" + str(c.id)
-                    if not c.is_multiple:
-                        if len(getattr(book, cc_string)) > 0:
-                            if c.datatype == 'bool' or c.datatype == 'integer' or c.datatype == 'float':
-                                del_cc = getattr(book, cc_string)[0]
-                                getattr(book, cc_string).remove(del_cc)
-                                db.session.delete(del_cc)
-                            elif c.datatype == 'rating':
-                                del_cc = getattr(book, cc_string)[0]
-                                getattr(book, cc_string).remove(del_cc)
-                                if len(del_cc.books) == 0:
-=======
             try:
                 helper.delete_book(book, config.config_calibre_dir, book_format=book_format.upper())
                 if not book_format:
@@ -231,11 +199,10 @@
                         cc_string = "custom_column_" + str(c.id)
                         if not c.is_multiple:
                             if len(getattr(book, cc_string)) > 0:
-                                if c.datatype == 'bool' or c.datatype == 'int' or c.datatype == 'float':
+                                if c.datatype == 'bool' or c.datatype == 'integer' or c.datatype == 'float':
                                     del_cc = getattr(book, cc_string)[0]
                                     getattr(book, cc_string).remove(del_cc)
                                     log.debug('remove ' + str(c.id))
->>>>>>> e3246fd7
                                     db.session.delete(del_cc)
                                     db.session.commit()
                                 elif c.datatype == 'rating':
